--- conflicted
+++ resolved
@@ -33,14 +33,13 @@
         return ElytronExtension.NAMESPACE_14_0;
     }
 
-<<<<<<< HEAD
     @Override
     PersistentResourceXMLDescription getRealmParser() {
         return new RealmParser().realmParser_14_0;
-=======
+    }
+
     PersistentResourceXMLDescription getTlsParser() {
         return new TlsParser().tlsParser_14_0;
->>>>>>> 555a310e
     }
 
 }
