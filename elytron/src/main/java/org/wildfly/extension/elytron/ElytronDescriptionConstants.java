--- conflicted
+++ resolved
@@ -27,13 +27,10 @@
 
     String ACTION = "action";
     String ACTIVE_SESSION_COUNT = "active-session-count";
-<<<<<<< HEAD
     String ADD_IDENTITY = "add-identity";
     String ADD_IDENTITY_ATTRIBUTE = "add-identity-attribute";
-=======
     String ADD_ALIAS = "add-alias";
     String ADD_ATTRIBUTE = "add-attribute";
->>>>>>> 37e457dc
     String ADD_PREFIX_ROLE_MAPPER = "add-prefix-role-mapper";
     String ADD_SUFFIX_ROLE_MAPPER = "add-suffix-role-mapper";
     String AGGREGATE_HTTP_SERVER_MECHANISM_FACTORY = "aggregate-http-server-mechanism-factory";
