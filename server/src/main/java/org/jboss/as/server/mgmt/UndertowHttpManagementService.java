--- conflicted
+++ resolved
@@ -52,11 +52,8 @@
 import org.jboss.msc.service.ValueService;
 import org.jboss.msc.value.ImmediateValue;
 import org.jboss.msc.value.InjectedValue;
-<<<<<<< HEAD
 import org.wildfly.security.auth.server.HttpAuthenticationFactory;
-=======
 import org.xnio.XnioWorker;
->>>>>>> e998d2bb
 
 /**
  *
@@ -236,7 +233,6 @@
         final ManagementHttpRequestProcessor requestProcessor = requestProcessorValue.getValue();
 
         try {
-<<<<<<< HEAD
             serverManagement = ManagementHttpServer.builder()
                     .setBindAddress(bindAddress)
                     .setSecureBindAddress(secureBindAddress)
@@ -249,13 +245,8 @@
                     .setChannelUpgradeHandler(upgradeHandler)
                     .setManagementHttpRequestProcessor(requestProcessor)
                     .setAllowedOrigins(allowedOriginsValue.getOptionalValue())
+                    .setWorker(worker.getValue())
                     .build();
-=======
-
-            serverManagement = ManagementHttpServer.create(bindAddress, secureBindAddress, 50, modelController,
-                    securityRealmService, controlledProcessStateService, consoleMode, consoleSlot, upgradeHandler,
-                    requestProcessor, allowedOriginsValue.getOptionalValue(), worker.getValue());
->>>>>>> e998d2bb
 
             serverManagement.start();
 
