/*
 * JBoss, Home of Professional Open Source.
 * Copyright 2011, Red Hat, Inc., and individual contributors
 * as indicated by the @author tags. See the copyright.txt file in the
 * distribution for a full listing of individual contributors.
 *
 * This is free software; you can redistribute it and/or modify it
 * under the terms of the GNU Lesser General Public License as
 * published by the Free Software Foundation; either version 2.1 of
 * the License, or (at your option) any later version.
 *
 * This software is distributed in the hope that it will be useful,
 * but WITHOUT ANY WARRANTY; without even the implied warranty of
 * MERCHANTABILITY or FITNESS FOR A PARTICULAR PURPOSE. See the GNU
 * Lesser General Public License for more details.
 *
 * You should have received a copy of the GNU Lesser General Public
 * License along with this software; if not, write to the Free
 * Software Foundation, Inc., 51 Franklin St, Fifth Floor, Boston, MA
 * 02110-1301 USA, or see the FSF site: http://www.fsf.org.
 */

package org.jboss.as.controller;

import org.jboss.as.controller.capability.RuntimeCapability;
import org.jboss.as.controller.registry.ImmutableManagementResourceRegistration;
import org.jboss.as.controller.registry.Resource;
import org.jboss.dmr.ModelNode;
import org.jboss.msc.service.ServiceController;

import java.util.ArrayList;
import java.util.Arrays;
import java.util.Collection;
import java.util.Collections;
import java.util.HashSet;
import java.util.List;
import java.util.Set;

<<<<<<< HEAD
import org.jboss.as.controller.capability.RuntimeCapability;
import org.jboss.as.controller.logging.ControllerLogger;
import org.jboss.as.controller.registry.ImmutableManagementResourceRegistration;
import org.jboss.as.controller.registry.Resource;
import org.jboss.dmr.ModelNode;
import org.jboss.msc.service.ServiceController;
=======
import static org.jboss.as.controller.descriptions.ModelDescriptionConstants.ADD_INDEX;
>>>>>>> f220cf9e

/**
 * Base class for {@link OperationStepHandler} implementations that add managed resource.
 *
 * @author John Bailey
 */
public class AbstractAddStepHandler implements OperationStepHandler {

    static final Set<RuntimeCapability> NULL_CAPABILITIES = Collections.emptySet();
    private static final Set<? extends AttributeDefinition> NULL_ATTRIBUTES = Collections.emptySet();

    private final Set<RuntimeCapability> capabilities;
    protected final Collection<? extends AttributeDefinition> attributes;

    /**
     * Constructs an add handler.
     */
    public AbstractAddStepHandler() { //default constructor to preserve backward compatibility
        this.attributes = NULL_ATTRIBUTES;
        this.capabilities = NULL_CAPABILITIES;
    }

    /**
     * Constructs an add handler
     * @param attributes attributes to use in {@link #populateModel(OperationContext, org.jboss.dmr.ModelNode, org.jboss.as.controller.registry.Resource)}.attributes to use in {@link #populateModel(OperationContext, org.jboss.dmr.ModelNode, org.jboss.as.controller.registry.Resource)}
     */
    public AbstractAddStepHandler(Collection<? extends AttributeDefinition> attributes) {
        this(NULL_CAPABILITIES, attributes );
    }

    /**
     * Constructs an add handler
     * @param capability capability to register in {@link #recordCapabilitiesAndRequirements(OperationContext, org.jboss.dmr.ModelNode, org.jboss.as.controller.registry.Resource)}
     *                     {@code null} is allowed
     * @param attributes attributes to use in {@link #populateModel(OperationContext, org.jboss.dmr.ModelNode, org.jboss.as.controller.registry.Resource)}.attributes to use in {@link #populateModel(OperationContext, org.jboss.dmr.ModelNode, org.jboss.as.controller.registry.Resource)}
     */
    public AbstractAddStepHandler(RuntimeCapability capability, Collection<? extends AttributeDefinition> attributes) {
        this(capability == null ? NULL_CAPABILITIES : Collections.singleton(capability), attributes );
    }

    /**
     * Constructs an add handler.
     *
     * @param capabilities capabilities to register in {@link #recordCapabilitiesAndRequirements(OperationContext, org.jboss.dmr.ModelNode, org.jboss.as.controller.registry.Resource)}
     *                     {@code null} is allowed
     * @param attributes   attributes to use in {@link #populateModel(OperationContext, org.jboss.dmr.ModelNode, org.jboss.as.controller.registry.Resource)}
     */
    public AbstractAddStepHandler(Set<RuntimeCapability> capabilities, Collection<? extends AttributeDefinition> attributes) {
        //Please don't add more constructors, instead use the Parameters variety
        this.attributes = attributes == null ? NULL_ATTRIBUTES : attributes;
        this.capabilities = capabilities == null ? NULL_CAPABILITIES : capabilities;
    }

    /**
     * Constructs an add handler
     *
     * @param capability capability to register in {@link #recordCapabilitiesAndRequirements(OperationContext, org.jboss.dmr.ModelNode, org.jboss.as.controller.registry.Resource)}
     *                     {@code null} is allowed
     * @param attributes attributes to use in {@link #populateModel(OperationContext, org.jboss.dmr.ModelNode, org.jboss.as.controller.registry.Resource)}
     */
    public AbstractAddStepHandler(RuntimeCapability capability, AttributeDefinition... attributes) {
        this(capability == null ? NULL_CAPABILITIES : Collections.singleton(capability), attributes);
    }

    /**
     * Constructs an add handler
     *
     * @param attributes attributes to use in {@link #populateModel(OperationContext, org.jboss.dmr.ModelNode, org.jboss.as.controller.registry.Resource)}
     */
    public AbstractAddStepHandler(AttributeDefinition... attributes) {
        this(NULL_CAPABILITIES, attributes);
    }

    /**
     * Constructs an add handler
     *
     * @param capabilities capabilities to register in {@link #recordCapabilitiesAndRequirements(OperationContext, org.jboss.dmr.ModelNode, org.jboss.as.controller.registry.Resource)}
     *                     {@code null} is allowed
     * @param attributes attributes to use in {@link #populateModel(OperationContext, org.jboss.dmr.ModelNode, org.jboss.as.controller.registry.Resource)}
     */
    public AbstractAddStepHandler(Set<RuntimeCapability> capabilities, AttributeDefinition... attributes) {
        this(capabilities, attributes.length > 0 ? Arrays.asList(attributes) : NULL_ATTRIBUTES);
    }

    public AbstractAddStepHandler(Parameters parameters) {
        if (parameters.capabilities == null) {
            capabilities = NULL_CAPABILITIES;
        } else if (parameters.capabilities.size() == 1) {
            capabilities = Collections.singleton(parameters.capabilities.iterator().next());
        } else {
            capabilities = Collections.unmodifiableSet(parameters.capabilities);
        }

        if (parameters.attributes == null) {
            attributes = NULL_ATTRIBUTES;
        } else if (parameters.attributes.size() == 1) {
            attributes = Collections.singleton(parameters.attributes.iterator().next());
        } else {
            attributes = Collections.unmodifiableSet(parameters.attributes);
        }
    }

    /** {@inheritDoc */
    public void execute(final OperationContext context, final ModelNode operation) throws OperationFailedException {
        final Resource resource = createResource(context, operation);
        populateModel(context, operation, resource);
        recordCapabilitiesAndRequirements(context, operation, resource);
        //verify model for alternatives & requires
        if (requiresRuntime(context)) {
            context.addStep(new OperationStepHandler() {
                public void execute(final OperationContext context, final ModelNode operation) throws OperationFailedException {
                    performRuntime(context, operation, resource);

                    context.completeStep(new OperationContext.RollbackHandler() {
                        @Override
                        public void handleRollback(OperationContext context, ModelNode operation) {
                            rollbackRuntime(context, operation, resource);
                        }
                    });
                }
            }, OperationContext.Stage.RUNTIME);
        }
    }

    /**
     * Create the {@link Resource} that the {@link AbstractAddStepHandler#execute(OperationContext, ModelNode)}
     * method operates on. This method is invoked during {@link org.jboss.as.controller.OperationContext.Stage#MODEL}.
     * <p>
     * This default implementation uses the {@link org.jboss.as.controller.OperationContext#createResource(PathAddress)
     * default resource creation facility exposed by the context}. Subclasses wishing to create a custom resource
     * type can override this method.
     *
     * @param context the operation context
     * @param operation the operation
     */
    protected Resource createResource(final OperationContext context, final ModelNode operation) {
        ImmutableManagementResourceRegistration registration = context.getResourceRegistration();
        if (registration != null) {
            Set<String> orderedChildTypes = registration.getOrderedChildTypes();
            boolean orderedChildResource = registration.isOrderedChildResource();
            if (orderedChildResource || orderedChildTypes.size() > 0) {
                return new OrderedResourceCreator(orderedChildResource, orderedChildTypes).createResource(context, operation);
            }
        }
        return createResource(context);
    }

    /**
     * Create the {@link Resource} that the {@link AbstractAddStepHandler#execute(OperationContext, ModelNode)}
     * method operates on. This method is invoked during {@link org.jboss.as.controller.OperationContext.Stage#MODEL}.
     * <p>
     * This default implementation uses the {@link org.jboss.as.controller.OperationContext#createResource(PathAddress)
     * default resource creation facility exposed by the context}. Subclasses wishing to create a custom resource
     * type can override this method.
     *
     * @param context the operation context
     */
    protected Resource createResource(final OperationContext context) {
        return context.createResource(PathAddress.EMPTY_ADDRESS);
    }

    /**
     * Populate the given resource in the persistent configuration model based on the values in the given operation.
     * This method isinvoked during {@link org.jboss.as.controller.OperationContext.Stage#MODEL}.
     * <p>
     * This default implementation simply calls {@link #populateModel(ModelNode, org.jboss.as.controller.registry.Resource)}.
     *
     * @param context the operation context
     * @param operation the operation
     * @param resource the resource that corresponds to the address of {@code operation}
     *
     * @throws OperationFailedException if {@code operation} is invalid or populating the model otherwise fails
     */
    protected void populateModel(final OperationContext context, final ModelNode operation, final Resource resource) throws  OperationFailedException {
        populateModel(operation, resource);
    }

    /**
     * Populate the given resource in the persistent configuration model based on the values in the given operation.
     * This method is invoked during {@link org.jboss.as.controller.OperationContext.Stage#MODEL}.
     * <p>
     * This default implementation simply calls {@link #populateModel(ModelNode, org.jboss.dmr.ModelNode)}.
     *
     * @param operation the operation
     * @param resource the resource that corresponds to the address of {@code operation}
     *
     * @throws OperationFailedException if {@code operation} is invalid or populating the model otherwise fails
     */
    protected void populateModel(final ModelNode operation, final Resource resource) throws  OperationFailedException {
        populateModel(operation, resource.getModel());
    }

    /**
     * Populate the given node in the persistent configuration model based on the values in the given operation.
     * This method is invoked during {@link org.jboss.as.controller.OperationContext.Stage#MODEL}.
     * <p>
     * This default implementation invokes {@link org.jboss.as.controller.AttributeDefinition#validateAndSet(org.jboss.dmr.ModelNode, org.jboss.dmr.ModelNode)}
     * on any attributes passed to the constructor.
     *
     * @param operation the operation
     * @param model persistent configuration model node that corresponds to the address of {@code operation}
     *
     * @throws OperationFailedException if {@code operation} is invalid or populating the model otherwise fails
     */
    protected void populateModel(final ModelNode operation, final ModelNode model) throws OperationFailedException {
        for (AttributeDefinition attr : attributes) {
            attr.validateAndSet(operation, model);
        }
    }

    /**
     * Record any new {@link org.jboss.as.controller.capability.RuntimeCapability capabilities} that are available as
     * a result of this operation, as well as any requirements for other capabilities that now exist. This method is
     * invoked during {@link org.jboss.as.controller.OperationContext.Stage#MODEL}.
     * <p>
     * Any changes made by this method will automatically be discarded if the operation rolls back.
     * </p>
     * <p>
     * This default implementation registers any capabilities provided to the constructor and asks any
     * {@code AttributeDefinition} provided to the constructor to
     * {@link AttributeDefinition#addCapabilityRequirements(OperationContext, ModelNode) add capability requirements}.
     * </p>
     *
     * @param context the context. Will not be {@code null}
     * @param operation the operation that is executing Will not be {@code null}
     * @param resource the resource that has been added. Will reflect any updates made by
     * {@link #populateModel(OperationContext, org.jboss.dmr.ModelNode, org.jboss.as.controller.registry.Resource)}. Will
     *                 not be {@code null}
     */
    protected void recordCapabilitiesAndRequirements(final OperationContext context, final ModelNode operation, Resource resource) throws OperationFailedException {
        Set<RuntimeCapability> capabilitySet = capabilities.isEmpty() ? context.getResourceRegistration().getCapabilities() : capabilities;

        for (RuntimeCapability capability : capabilitySet) {
            if (capability.isDynamicallyNamed()) {
                context.registerCapability(capability.fromBaseCapability(context.getCurrentAddressValue()), null);
            } else {
                context.registerCapability(capability, null);
            }
        }

<<<<<<< HEAD
        //just here until we fix the registration across whole server
        if (context.getResourceRegistration().getCapabilities().size() != capabilities.size()){
            ControllerLogger.ROOT_LOGGER.warnf("Number of possible capabilities registered on resource and number of runtime capabilities don't match for path: %s", context.getCurrentAddress());
        }
=======
>>>>>>> f220cf9e
        ModelNode model = resource.getModel();
        for (AttributeDefinition ad : attributes) {
            if (model.hasDefined(ad.getName()) || ad.hasCapabilityRequirements()) {
                ad.addCapabilityRequirements(context, model.get(ad.getName()));
            }
        }
    }

    /**
     * Gets whether a {@link org.jboss.as.controller.OperationContext.Stage#RUNTIME} step should be added to call
     * {@link #performRuntime(OperationContext, org.jboss.dmr.ModelNode, org.jboss.as.controller.registry.Resource)}}.
     * This default implementation will return {@code true} for a normal server running in normal (non admin-only) mode.
     * If running on a host controller, it will return {@code true} if it is the active copy of the host controller subsystem.
     * Subclasses that perform no runtime update could override and return {@code false}. This method is
     * invoked during {@link org.jboss.as.controller.OperationContext.Stage#MODEL}.
     *
     * @param context operation context
     * @return {@code true} if {@code performRuntime} should be invoked; {@code false} otherwise.
     */
    protected boolean requiresRuntime(OperationContext context) {
        return context.isDefaultRequiresRuntime();
    }

    /**
     * <strong>Deprecated</strong>. Has no effect unless a subclass somehow makes use of it.
     *
     * @return  {@code true}
     *
     * @deprecated has no effect
     */
    @Deprecated
    protected boolean requiresRuntimeVerification() {
        return true;
    }

    /**
     * Make any runtime changes necessary to effect the changes indicated by the given {@code operation}. Executes
     * after {@link #populateModel(org.jboss.dmr.ModelNode, org.jboss.dmr.ModelNode)}, so the given {@code resource}
     * parameter will reflect any changes made in that method. This method is
     * invoked during {@link org.jboss.as.controller.OperationContext.Stage#RUNTIME}. Subclasses that wish to make
     * changes to runtime services should override either this method or the
     * {@link #performRuntime(OperationContext, org.jboss.dmr.ModelNode, org.jboss.dmr.ModelNode)} variant. Override
     * this one if you wish to make use of the {@code resource} parameter beyond simply
     * {@link org.jboss.as.controller.registry.Resource#getModel() accessing its model property}.
     * <p>
     * This default implementation simply calls the
     * {@link #performRuntime(OperationContext, org.jboss.dmr.ModelNode, org.jboss.dmr.ModelNode)} variant.
     * <strong>Subclasses that override this method should not call {@code super.performRuntime(...)}.</strong>
     * </p>
     *
     * @param context  the operation context
     * @param operation the operation being executed
     * @param resource persistent configuration resource that corresponds to the address of {@code operation}
     *
     * @throws OperationFailedException if {@code operation} is invalid or updating the runtime otherwise fails
     */
    protected void performRuntime(final OperationContext context, final ModelNode operation, final Resource resource) throws OperationFailedException {
        performRuntime(context, operation, resource.getModel());
    }

    /**
     * Make any runtime changes necessary to effect the changes indicated by the given {@code operation}. Executes
     * after {@link #populateModel(org.jboss.dmr.ModelNode, org.jboss.dmr.ModelNode)}, so the given {@code resource}
     * parameter will reflect any changes made in that method. This method is
     * invoked during {@link org.jboss.as.controller.OperationContext.Stage#RUNTIME}. Subclasses that wish to make
     * changes to runtime services should override this method or the
     * {@link #performRuntime(OperationContext, org.jboss.dmr.ModelNode, org.jboss.as.controller.registry.Resource)} variant.
     * <p>
     * To provide compatible behavior with previous releases, this default implementation calls the deprecated
     * {@link #performRuntime(OperationContext, org.jboss.dmr.ModelNode, org.jboss.dmr.ModelNode, ServiceVerificationHandler, java.util.List)}
     * method. It then does nothing with the objects referenced by the {@code verificationHandler} and
     * {@code controllers} parameters passed to that method. Subclasses that overrode that method are encouraged to
     * instead override this one or the {@link #performRuntime(OperationContext, org.jboss.dmr.ModelNode, org.jboss.as.controller.registry.Resource)}
     * variant. <strong>Subclasses that override this method should not call{@code super.performRuntime(...)}.</strong>
     *
     * @param context  the operation context
     * @param operation the operation being executed
     * @param model persistent configuration model from the resource that corresponds to the address of {@code operation}
     *
     * @throws OperationFailedException if {@code operation} is invalid or updating the runtime otherwise fails
     */
    @SuppressWarnings("deprecation")
    protected void performRuntime(final OperationContext context, final ModelNode operation, final ModelNode model) throws OperationFailedException {
        performRuntime(context, operation, model, ServiceVerificationHandler.INSTANCE, new ArrayList<ServiceController<?>>());

        // Don't bother adding the SVH, as it does nothing.
        // Just invoke requiresRuntimeVerification() on the extremely remote chance some subclass
        // is somehow expecting the call
        requiresRuntimeVerification();
    }

    /**
     * <strong>Deprecated</strong>. Subclasses should instead override
     * {@link #performRuntime(OperationContext, org.jboss.dmr.ModelNode, org.jboss.as.controller.registry.Resource)}
     * or {@link #performRuntime(OperationContext, org.jboss.dmr.ModelNode, org.jboss.dmr.ModelNode)}.
     * <p>
     * This default implementation does nothing.
     *
     * @param context  the operation context
     * @param operation the operation being executed
     * @param model persistent configuration model node that corresponds to the address of {@code operation}
     * @param verificationHandler not used; service verification is performed automatically
     * @param newControllers not used; removal of added services during rollback is performed automatically.
     * @throws OperationFailedException if {@code operation} is invalid or updating the runtime otherwise fails
     *
     * @deprecated instead override one of the non-deprecated overloaded variants
     */
    @Deprecated
    @SuppressWarnings("deprecation")
    protected void performRuntime(final OperationContext context, final ModelNode operation, final ModelNode model,
                                  final ServiceVerificationHandler verificationHandler, final List<ServiceController<?>> newControllers) throws OperationFailedException {
    }

    /**
     * Rollback runtime changes made in {@link #performRuntime(OperationContext, org.jboss.dmr.ModelNode, org.jboss.as.controller.registry.Resource)}.
     * Any services that were added in {@link org.jboss.as.controller.OperationContext.Stage#RUNTIME} will be automatically removed after this
     * method executes. Called from the {@link org.jboss.as.controller.OperationContext.ResultHandler} or
     * {@link org.jboss.as.controller.OperationContext.RollbackHandler} passed to {@code OperationContext.completeStep(...)}.
     * <p>
     * To provide compatible behavior with previous releases, this default implementation calls the deprecated
     * {@link #rollbackRuntime(OperationContext, org.jboss.dmr.ModelNode, org.jboss.dmr.ModelNode, java.util.List)}
     * variant, passing in an empty list for the {@code controllers} parameter. Subclasses that overrode that method are
     * encouraged to instead override this one. <strong>Subclasses that override this method should not call
     * {@code super.rollbackRuntime(...).}</strong>
     *
     * @param context the operation context
     * @param operation the operation being executed
     * @param resource persistent configuration model node that corresponds to the address of {@code operation}
     */
    @SuppressWarnings("deprecation")
    protected void rollbackRuntime(OperationContext context, final ModelNode operation, final Resource resource) {
        rollbackRuntime(context, operation, resource.getModel(), new ArrayList<ServiceController<?>>(0));
    }

    /**
     * <strong>Deprecated</strong>. Subclasses wishing for custom rollback behavior should instead override
     * {@link #rollbackRuntime(OperationContext, org.jboss.dmr.ModelNode, org.jboss.as.controller.registry.Resource)}.
     * <p>
     * This default implementation does nothing. <strong>Subclasses that override this method should not call
     * {@code super.performRuntime(...)}.</strong>
     * </p>
     * </p>
     * @param context the operation context
     * @param operation the operation being executed
     * @param model persistent configuration model node that corresponds to the address of {@code operation}
     * @param controllers  will always be an empty list
     *
     * @deprecated instead override {@link #rollbackRuntime(OperationContext, org.jboss.dmr.ModelNode, org.jboss.as.controller.registry.Resource)}
     */
    @Deprecated
    protected void rollbackRuntime(OperationContext context, final ModelNode operation, final ModelNode model, List<ServiceController<?>> controllers) {
        // no-op
    }

    /**
     * Interface to handle custom resource creation
     */
    private interface ResourceCreator {
        /**
         * Create a resource
         *
         * @param context the operation context
         * @param operation the operation
         */
        Resource createResource(OperationContext context, ModelNode operation);
    }

    /**
     * A resource creator that deals with creating parent resources which have ordered children,
     * and putting the ordered children in the correct place in the parent
     *
     */
    private class OrderedResourceCreator implements ResourceCreator {
        private final Set<String> orderedChildTypes;
        private final boolean indexedAdd;

        /**
         * Constructor
         *
         * @param indexedAdd if ({@code true} this is the child of a parent with ordered children,
         * and this child will be added at the {@code add-index} of the {@code add} operation in the
         * parent's list of children of this type. If {@code false} this is a normal child, i.e. the
         * insert will always happen at the end of the list as normal.
         * @param orderedChildTypes if not {@code null} or empty, this indicates that this is a parent
         * resource with ordered children, and the entries here are the type names of children which
         * are ordered.
         */
        public OrderedResourceCreator(boolean indexedAdd, Set<String> orderedChildTypes) {
            this.indexedAdd = indexedAdd;
            this.orderedChildTypes = orderedChildTypes == null ? Collections.<String>emptySet() : orderedChildTypes;
        }

        /**
         * Constructor
         *
         * @param indexedAdd if ({@code true} this is the child of a parent with ordered children,
         * and this child will be added at the {@code add-index} of the {@code add} operation in the
         * parent's list of children of this type. If {@code false} this is a normal child, i.e. the
         * insert will always happen at the end of the list as normal.
         * @param orderedChildTypes if not {@code null} or empty, this indicates that this is a parent
         * resource with ordered children, and the entries here are the type names of children which
         * are ordered.
         */
        public OrderedResourceCreator(boolean indexedAdd, String... orderedChildTypes) {
            this.indexedAdd = indexedAdd;
            Set<String> set = new HashSet<String>(orderedChildTypes.length);
            for (String type : orderedChildTypes) {
                set.add(type);
            }
            this.orderedChildTypes = set;
        }

        @Override
        public Resource createResource(OperationContext context, ModelNode operation) {
            // Creates a parent with ordered children (if set is not empty)
            Resource resource = Resource.Factory.create(false, orderedChildTypes);

            // Attempts to do the insert if indexedAdd is true.
            int index = -1;
            if (indexedAdd && operation.hasDefined(ADD_INDEX)) {
                index = operation.get(ADD_INDEX).asInt();
            }
            if (index >= 0) {
                context.addResource(PathAddress.EMPTY_ADDRESS, operation.get(ADD_INDEX).asInt(), resource);
            } else {
                context.addResource(PathAddress.EMPTY_ADDRESS, resource);
            }
            return resource;
        }
    }

    public static class Parameters {
        private Set<RuntimeCapability> capabilities = null;
        protected Set<AttributeDefinition> attributes = null;

        public Parameters() {
        }

        public Parameters addRuntimeCapability(RuntimeCapability...capabilities) {
            Set<RuntimeCapability> capabilitySet = getOrCreateCapabilities();
            for (RuntimeCapability capability : capabilities) {
                capabilitySet.add(capability);
            }
            return this;
        }

        public Parameters addRuntimeCapability(Set<RuntimeCapability> capabilities) {
            getOrCreateCapabilities().addAll(capabilities);
            return this;
        }

        public Parameters addAttribute(AttributeDefinition... attributeDefinitions) {
            Set<AttributeDefinition> attributeSet = getOrCreateAttributes();
            for (AttributeDefinition def : attributeDefinitions) {
                attributeSet.add(def);
            }
            return this;
        }

        public Parameters addAttribute(Collection<AttributeDefinition> attributeDefinitions) {
            getOrCreateAttributes().addAll(attributeDefinitions);
            return this;
        }

        private Set<RuntimeCapability> getOrCreateCapabilities() {
            if (capabilities == null) {
                capabilities = new HashSet<>();
            }
            return capabilities;
        }

        private Set<AttributeDefinition> getOrCreateAttributes() {
            if (attributes == null) {
                attributes = new HashSet<>();
            }
            return attributes;
        }
    }
}<|MERGE_RESOLUTION|>--- conflicted
+++ resolved
@@ -36,16 +36,7 @@
 import java.util.List;
 import java.util.Set;
 
-<<<<<<< HEAD
-import org.jboss.as.controller.capability.RuntimeCapability;
-import org.jboss.as.controller.logging.ControllerLogger;
-import org.jboss.as.controller.registry.ImmutableManagementResourceRegistration;
-import org.jboss.as.controller.registry.Resource;
-import org.jboss.dmr.ModelNode;
-import org.jboss.msc.service.ServiceController;
-=======
 import static org.jboss.as.controller.descriptions.ModelDescriptionConstants.ADD_INDEX;
->>>>>>> f220cf9e
 
 /**
  * Base class for {@link OperationStepHandler} implementations that add managed resource.
@@ -286,13 +277,6 @@
             }
         }
 
-<<<<<<< HEAD
-        //just here until we fix the registration across whole server
-        if (context.getResourceRegistration().getCapabilities().size() != capabilities.size()){
-            ControllerLogger.ROOT_LOGGER.warnf("Number of possible capabilities registered on resource and number of runtime capabilities don't match for path: %s", context.getCurrentAddress());
-        }
-=======
->>>>>>> f220cf9e
         ModelNode model = resource.getModel();
         for (AttributeDefinition ad : attributes) {
             if (model.hasDefined(ad.getName()) || ad.hasCapabilityRequirements()) {
