/*
 * Copyright 2017 JBoss by Red Hat.
 *
 * Licensed under the Apache License, Version 2.0 (the "License");
 * you may not use this file except in compliance with the License.
 * You may obtain a copy of the License at
 *
 *      http://www.apache.org/licenses/LICENSE-2.0
 *
 * Unless required by applicable law or agreed to in writing, software
 * distributed under the License is distributed on an "AS IS" BASIS,
 * WITHOUT WARRANTIES OR CONDITIONS OF ANY KIND, either express or implied.
 * See the License for the specific language governing permissions and
 * limitations under the License.
 */
package org.jboss.as.test.manualmode.auditlog;

import static org.jboss.as.controller.descriptions.ModelDescriptionConstants.CLIENT_CERT_STORE;
import static org.jboss.as.controller.descriptions.ModelDescriptionConstants.TRUSTSTORE;
import static org.jboss.as.test.manualmode.auditlog.AbstractLogFieldsOfLogTestCase.executeForSuccess;

import java.io.IOException;
import java.util.concurrent.BlockingQueue;
import javax.inject.Inject;
import org.jboss.as.controller.PathAddress;
import org.jboss.as.controller.client.ModelControllerClient;
import org.jboss.as.controller.client.helpers.Operations;
import org.jboss.as.controller.client.helpers.Operations.CompositeOperationBuilder;
import org.jboss.as.controller.operations.common.Util;
import org.jboss.as.domain.management.CoreManagementResourceDefinition;
import org.jboss.as.domain.management.audit.AccessAuditResourceDefinition;
import org.jboss.as.domain.management.audit.AuditLogLoggerResourceDefinition;
import org.jboss.as.test.shared.TimeoutUtil;
import org.jboss.as.test.syslogserver.BlockedSyslogServerEventHandler;
import org.jboss.dmr.ModelNode;
import org.junit.After;
import org.junit.Assert;
import org.junit.Before;
import org.junit.Test;
import org.junit.runner.RunWith;
import org.productivity.java.syslog4j.server.SyslogServerEventIF;
import org.wildfly.core.testrunner.ServerControl;
import org.wildfly.core.testrunner.ServerController;
import org.wildfly.core.testrunner.WildflyTestRunner;
import org.xnio.IoUtils;

/**
 *
 * @author Emmanuel Hugonnet (c) 2017 Red Hat, inc.
 */
@RunWith(WildflyTestRunner.class)
@ServerControl(manual = true)
public class AuditLogBootingSyslogTest {
    private final ModelNode userAuthAddress = Operations.createAddress("subsystem", "elytron", "configurable-sasl-server-factory", "configured");
    private final ModelNode userIdentRealmAddress = Operations.createAddress("subsystem", "elytron", "identity-realm", "local");
    private final PathAddress auditLogConfigAddress = PathAddress.pathAddress(CoreManagementResourceDefinition.PATH_ELEMENT,
            AccessAuditResourceDefinition.PATH_ELEMENT, AuditLogLoggerResourceDefinition.PATH_ELEMENT);

    private static final String DEFAULT_USER_KEY = "wildfly.sasl.local-user.default-user";
    private static final AuditLogToTLSElytronSyslogSetup SYSLOG_SETUP = new AuditLogToTLSElytronSyslogSetup();


    @Inject
    private ServerController container;

    @Before
    public void beforeTest() throws Exception {
        container.startInAdminMode();
        final ModelControllerClient client = container.getClient().getControllerClient();

        Operations.CompositeOperationBuilder compositeOp = Operations.CompositeOperationBuilder.create();
        configureServerName(compositeOp);
        configureElytron(compositeOp);
        executeForSuccess(client, compositeOp.build());

        SYSLOG_SETUP.setup(container.getClient());


        compositeOp = Operations.CompositeOperationBuilder.create();
        configureAliases(compositeOp);
        compositeOp.addStep(Util.getWriteAttributeOperation(auditLogConfigAddress,
                AuditLogLoggerResourceDefinition.LOG_BOOT.getName(), new ModelNode(true)));
        compositeOp.addStep(Util.getWriteAttributeOperation(auditLogConfigAddress, AuditLogLoggerResourceDefinition.ENABLED.getName(),
                new ModelNode(true)));
        executeForSuccess(client, compositeOp.build());
        final BlockingQueue<SyslogServerEventIF> queue = BlockedSyslogServerEventHandler.getQueue();
        queue.clear();
        container.stop();
    }

    @After
    public void afterTest() throws Exception {
        final ModelControllerClient client = container.getClient().getControllerClient();
        SYSLOG_SETUP.tearDown(container.getClient());
        final Operations.CompositeOperationBuilder compositeOp = Operations.CompositeOperationBuilder.create();

        compositeOp.addStep(Util.getWriteAttributeOperation(auditLogConfigAddress,
                AuditLogLoggerResourceDefinition.ENABLED.getName(), new ModelNode(false)));

        resetElytron(compositeOp);
        resetServerName(compositeOp);

        try {
            executeForSuccess(client, compositeOp.build());
        } finally {
            try {
                // Stop the container
                container.stop();
            } finally {
                IoUtils.safeClose(client);
            }
        }
    }

    /**
     * Test the Syslog audit events emitted during a server boot.
     *
     * During the server boot there are two key audit events to be recorded.
     * <ol>
     * <li>Adding of extensions.
     * <li>Composite operation of initial configuration.
     * </ol>
     */
    @Test
    public void testSyslog() throws Exception {
        final BlockingQueue<SyslogServerEventIF> queue = BlockedSyslogServerEventHandler.getQueue();
        queue.clear();
        container.start();
<<<<<<< HEAD
        waitForExpectedQueueSize(18, queue);
=======
        waitForExpectedOperations(2, queue);
>>>>>>> 0c37c0e3
        queue.clear();
        makeOneLog();
        waitForExpectedOperations(1, queue);
        queue.clear();
    }

    private void waitForExpectedOperations(int expectedOperations, BlockingQueue<SyslogServerEventIF> queue) throws InterruptedException {
        int operations = 0;
        int openClose = 0;
        long endTime = System.currentTimeMillis() + TimeoutUtil.adjust(5000);
        do {
            if (queue.isEmpty()) {
                Thread.sleep(100);
            }

            while (!queue.isEmpty()) {
                SyslogServerEventIF event = queue.take();
                char[] messageChars = event.getMessage().toCharArray();
                for (char character : messageChars) {
                    if (character == '{' || character == '}') {
                        if (character == '{') {
                            openClose++;
                        } else {
                            openClose--;
                        }
                        Assert.assertTrue(openClose >= 0);

                        if (openClose == 0) operations++;
                    }
                }
            }

            if (operations >= expectedOperations) {
                break;
            }
        } while (System.currentTimeMillis() < endTime);

        Assert.assertEquals(expectedOperations, operations);
    }

    private boolean makeOneLog() throws IOException {
        ModelNode op = Util.getWriteAttributeOperation(auditLogConfigAddress,
                AuditLogLoggerResourceDefinition.LOG_BOOT.getName(), new ModelNode(false));
        ModelNode result = container.getClient().getControllerClient().execute(op);
        return Operations.isSuccessfulOutcome(result);
    }

    void configureAliases(final CompositeOperationBuilder compositeOp) throws IOException {
        ModelNode op = Operations.createOperation("add-alias", PathAddress.parseCLIStyleAddress("/subsystem=elytron/credential-store=test").toModelNode());
        op.get("alias").set(TRUSTSTORE);
        op.get("secret-value").set("123456");
        compositeOp.addStep(op.clone());

        op = Operations.createOperation("add-alias", PathAddress.parseCLIStyleAddress("/subsystem=elytron/credential-store=test").toModelNode());
        op.get("alias").set(CLIENT_CERT_STORE);
        op.get("secret-value").set("123456");
        compositeOp.addStep(op.clone());
    }

    void configureServerName(final CompositeOperationBuilder compositeOp) throws IOException {
        ModelNode op = Operations.createOperation("write-attribute", PathAddress.EMPTY_ADDRESS.toModelNode());
        op.get("name").set("name");
        op.get("value").set("supercalifragilisticexpialidocious");
        compositeOp.addStep(op);
    }

    void configureElytron(final CompositeOperationBuilder compositeOp) throws IOException {
        ModelNode op = Operations.createOperation("map-remove", userAuthAddress);
        op.get("name").set("properties");
        op.get("key").set(DEFAULT_USER_KEY);
        compositeOp.addStep(op.clone());
        op = Operations.createOperation("map-put", userAuthAddress);
        op.get("name").set("properties");
        op.get("key").set(DEFAULT_USER_KEY);
        op.get("value").set("IAmAdmin");
        compositeOp.addStep(op.clone());
        compositeOp.addStep(Operations.createWriteAttributeOperation(userIdentRealmAddress, "identity", "IAmAdmin"));

        op = Operations.createAddOperation(PathAddress.parseCLIStyleAddress("/subsystem=elytron/credential-store=test").toModelNode());
        op.get("relative-to").set("jboss.server.data.dir");
        op.get("location").set("test.store");
        op.get("create").set(true);
        ModelNode credRef = new ModelNode();
        credRef.get("clear-text").set("password");
        op.get("credential-reference").set(credRef);
        compositeOp.addStep(op.clone());

    }

    void resetServerName(final CompositeOperationBuilder compositeOp) {
        ModelNode op = Operations.createOperation("undefine-attribute", PathAddress.EMPTY_ADDRESS.toModelNode());
        op.get("name").set("name");
        compositeOp.addStep(op);
    }

    void resetElytron(final CompositeOperationBuilder compositeOp) {
        ModelNode op = Operations.createOperation("map-remove", userAuthAddress);
        op.get("name").set("properties");
        op.get("key").set(DEFAULT_USER_KEY);
        compositeOp.addStep(op.clone());
        op = Operations.createOperation("map-put", userAuthAddress);
        op.get("name").set("properties");
        op.get("key").set(DEFAULT_USER_KEY);
        op.get("value").set("$local");
        compositeOp.addStep(op.clone());
        compositeOp.addStep(Operations.createRemoveOperation(PathAddress.parseCLIStyleAddress("/subsystem=elytron/credential-store=test").toModelNode()));
        compositeOp.addStep(Operations.createWriteAttributeOperation(userIdentRealmAddress, "identity", "$local"));
    }
}<|MERGE_RESOLUTION|>--- conflicted
+++ resolved
@@ -126,11 +126,7 @@
         final BlockingQueue<SyslogServerEventIF> queue = BlockedSyslogServerEventHandler.getQueue();
         queue.clear();
         container.start();
-<<<<<<< HEAD
-        waitForExpectedQueueSize(18, queue);
-=======
         waitForExpectedOperations(2, queue);
->>>>>>> 0c37c0e3
         queue.clear();
         makeOneLog();
         waitForExpectedOperations(1, queue);
