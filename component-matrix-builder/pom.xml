--- conflicted
+++ resolved
@@ -26,11 +26,7 @@
         Maintain separation between the artifact id and the version to help prevent
         merge conflicts between commits changing the GA and those changing the V.
         -->
-<<<<<<< HEAD
-        <version>18.1.0-2-PSI-SNAPSHOT</version>
-=======
         <version>18.1.1.Final</version>
->>>>>>> 57debfb0
     </parent>
 
     <groupId>org.wildfly.core</groupId>
