<?xml version="1.0" encoding="UTF-8"?>
<!--
  ~ JBoss, Home of Professional Open Source.
  ~ Copyright 2013, Red Hat, Inc., and individual contributors
  ~ as indicated by the @author tags. See the copyright.txt file in the
  ~ distribution for a full listing of individual contributors.
  ~
  ~ This is free software; you can redistribute it and/or modify it
  ~ under the terms of the GNU Lesser General Public License as
  ~ published by the Free Software Foundation; either version 2.1 of
  ~ the License, or (at your option) any later version.
  ~
  ~ This software is distributed in the hope that it will be useful,
  ~ but WITHOUT ANY WARRANTY; without even the implied warranty of
  ~ MERCHANTABILITY or FITNESS FOR A PARTICULAR PURPOSE. See the GNU
  ~ Lesser General Public License for more details.
  ~
  ~ You should have received a copy of the GNU Lesser General Public
  ~ License along with this software; if not, write to the Free
  ~ Software Foundation, Inc., 51 Franklin St, Fifth Floor, Boston, MA
  ~ 02110-1301 USA, or see the FSF site: http://www.fsf.org.
  -->
  <project xmlns="http://maven.apache.org/POM/4.0.0" xmlns:xsi="http://www.w3.org/2001/XMLSchema-instance" xsi:schemaLocation="http://maven.apache.org/POM/4.0.0 http://maven.apache.org/xsd/maven-4.0.0.xsd">
    <modelVersion>4.0.0</modelVersion>

    <parent>
      <groupId>org.jboss</groupId>
      <artifactId>jboss-parent</artifactId>
      <version>24</version>
    </parent>

    <groupId>org.wildfly.core</groupId>
    <artifactId>wildfly-core-parent</artifactId>
    <version>3.0.0.Beta28-SNAPSHOT</version>

    <name>WildFly: Core Parent Aggregator</name>
    <description>WildFly: Core Parent Aggregator</description>

    <packaging>pom</packaging>

    <licenses>
        <license>
            <name>lgpl</name>
            <url>http://repository.jboss.org/licenses/lgpl-2.1.txt</url>
            <distribution>repo</distribution>
        </license>
    </licenses>

    <scm>
        <connection>scm:git:${wildfly.core.scm.connection}</connection>
        <developerConnection>scm:git:${wildfly.core.scm.connection}</developerConnection>
        <url>${wildfly.core.scm.url}</url>
    </scm>

    <properties>
        <!-- Release Info -->
        <wildfly.core.release.version>${project.version}</wildfly.core.release.version>
        <wildfly.core.release.codename>Kenny</wildfly.core.release.codename>
        <wildfly.core.scm.url>https://github.com/wildfly/wildfly-core</wildfly.core.scm.url>
        <wildfly.core.scm.connection>git@github.com:wildfly/wildfly-core.git</wildfly.core.scm.connection>

        <!--
            Build configuration.  Override JBoss Parent settings as necessary.
            For example: <version.surefire.plugin>2.11</version.surefire.plugin>
          -->
        <!-- Keep consistent with README.md and .mvn/wrapper/maven-wrapper.properties -->
        <maven.min.version>3.3.1</maven.min.version>
        <version.surefire.plugin>2.18.1</version.surefire.plugin>

        <!-- use older version of checkstyle as otherwise lots of checks fail -->
        <version.checkstyle>6.8</version.checkstyle>
        <!--
            Dependency versions. Please keep alphabetical.

            Each version property should be of the form "version.<groupId>".
            For example: <version.org.jboss.as>

            In cases where multiple artifacts use the same groupId but have different
            versions, add the artifactId or other qualifier to the property name.
            For example: <version.org.jboss.hal.release-stream>
         -->

        <version.com.io7m.xom>1.2.10</version.com.io7m.xom>
        <version.commons-io>2.5</version.commons-io>
        <version.commons-lang>2.6</version.commons-lang>
        <version.io.undertow>1.4.17.Final</version.io.undertow>
        <version.javax.inject.javax.inject>1</version.javax.inject.javax.inject>
        <version.junit>4.12</version.junit>
        <version.log4j>1.2.17</version.log4j>
        <version.org.apache.ds>2.0.0-M15</version.org.apache.ds> <!-- TODO Elytron - Bump to M17 -->
        <version.org.apache.httpcomponents.httpclient>4.5.2</version.org.apache.httpcomponents.httpclient>
        <version.org.apache.httpcomponents.httpcore>4.4.4</version.org.apache.httpcomponents.httpcore>
        <version.org.apache.maven>3.3.9</version.org.apache.maven>
        <version.org.apache.xerces>2.11.0.SP5</version.org.apache.xerces>
        <version.org.codehaus.plexus.plexus-utils>3.0.24</version.org.codehaus.plexus.plexus-utils>
        <version.org.codehaus.woodstox.stax2-api>3.1.4</version.org.codehaus.woodstox.stax2-api>
        <version.org.codehaus.woodstox.woodstox-core>5.0.3</version.org.codehaus.woodstox.woodstox-core>
        <version.org.fusesource.jansi>1.16</version.org.fusesource.jansi>
        <version.org.glassfish.javax.json>1.0.4</version.org.glassfish.javax.json>
        <version.org.jboss.aesh>0.66.19</version.org.jboss.aesh>
        <version.org.jboss.byteman>3.0.6</version.org.jboss.byteman>
        <version.org.jboss.classfilewriter>1.2.1.Final</version.org.jboss.classfilewriter>
        <version.org.jboss.invocation>1.5.0.CR1</version.org.jboss.invocation>
        <version.org.jboss.jandex>2.0.3.Final</version.org.jboss.jandex>
        <version.org.jboss.jboss-dmr>1.4.0.Final</version.org.jboss.jboss-dmr>
        <version.org.jboss.jboss-vfs>3.2.12.Final</version.org.jboss.jboss-vfs>
        <version.org.jboss.logging.jboss-logging>3.3.1.Final</version.org.jboss.logging.jboss-logging>
        <!--<version.org.jboss.logging.jboss-logging-tools>2.0.1.Final</version.org.jboss.logging.jboss-logging-tools>-->
        <version.org.jboss.logging.jboss-logging-tools>2.1.0.Alpha2</version.org.jboss.logging.jboss-logging-tools>
        <version.org.jboss.logmanager.commons-logging-jboss-logmanager>1.0.0.Final</version.org.jboss.logmanager.commons-logging-jboss-logmanager>
        <version.org.jboss.logmanager.jboss-logmanager>2.0.6.Final</version.org.jboss.logmanager.jboss-logmanager>
        <version.org.jboss.logmanager.log4j-jboss-logmanager>1.1.3.Final</version.org.jboss.logmanager.log4j-jboss-logmanager>
        <version.org.jboss.marshalling.jboss-marshalling>2.0.0.CR1</version.org.jboss.marshalling.jboss-marshalling>
        <version.org.jboss.modules.jboss-modules>1.6.0.CR1</version.org.jboss.modules.jboss-modules>
        <version.org.jboss.msc.jboss-msc>1.2.7.SP1</version.org.jboss.msc.jboss-msc>
        <version.org.jboss.remoting>5.0.0.CR2</version.org.jboss.remoting>
        <version.org.jboss.remotingjmx.remoting-jmx>3.0.0.Beta6</version.org.jboss.remotingjmx.remoting-jmx>
        <version.org.jboss.shrinkwrap.shrinkwrap>1.2.6</version.org.jboss.shrinkwrap.shrinkwrap>
        <version.org.jboss.slf4j.slf4j-jboss-logmanager>1.0.3.GA</version.org.jboss.slf4j.slf4j-jboss-logmanager>
        <version.org.jboss.logging.jul-to-slf4j-stub>1.0.1.Final</version.org.jboss.logging.jul-to-slf4j-stub>
        <version.org.jboss.spec.javax.interceptor.jboss-interceptors-api_1.2_spec>1.0.0.Final</version.org.jboss.spec.javax.interceptor.jboss-interceptors-api_1.2_spec>
        <version.org.jboss.spec.javax.security.jacc.jboss-jacc-api_1.5_spec>1.0.1.Final</version.org.jboss.spec.javax.security.jacc.jboss-jacc-api_1.5_spec>
        <version.org.jboss.staxmapper>1.3.0.Final</version.org.jboss.staxmapper>
        <version.org.jboss.stdio>1.0.2.GA</version.org.jboss.stdio>
        <version.org.jboss.threads>2.2.1.Final</version.org.jboss.threads>
        <version.org.jboss.xnio>3.5.0.CR2</version.org.jboss.xnio>
        <version.org.jboss.xnio.xnio-api>${version.org.jboss.xnio}</version.org.jboss.xnio.xnio-api>
        <version.org.jboss.xnio.xnio-nio>${version.org.jboss.xnio}</version.org.jboss.xnio.xnio-nio>
        <version.org.jmockit>1.31</version.org.jmockit>
        <version.org.mockito>2.5.5</version.org.mockito>
        <version.org.picketbox>5.0.2.Final</version.org.picketbox>
        <version.org.projectodd.vdx>1.1.5</version.org.projectodd.vdx>
        <version.org.slf4j>1.7.22</version.org.slf4j>
        <version.org.syslog4j>0.9.30</version.org.syslog4j>
        <version.org.eclipse.aether>1.1.0</version.org.eclipse.aether>
        <version.org.wildfly.build-tools>1.2.2.Final</version.org.wildfly.build-tools>
        <version.org.wildfly.checkstyle-config>1.0.5.Final</version.org.wildfly.checkstyle-config>
        <version.org.wildfly.client.config>1.0.0.CR2</version.org.wildfly.client.config>
        <version.org.wildfly.common>1.2.0.CR1</version.org.wildfly.common>
        <version.org.wildfly.discovery>1.0.0.CR1</version.org.wildfly.discovery>
        <version.org.wildfly.openssl>1.0.0.CR5</version.org.wildfly.openssl>
        <version.org.wildfly.legacy.test>2.0.2.Final</version.org.wildfly.legacy.test>
<<<<<<< HEAD
        <version.org.wildfly.security.elytron>1.1.0.CR1</version.org.wildfly.security.elytron>
        <version.org.wildfly.security.elytron.tool>1.0.0.Beta7</version.org.wildfly.security.elytron.tool>
        <version.org.wildfly.security.elytron-web.undertow-server>1.0.0.CR1</version.org.wildfly.security.elytron-web.undertow-server>
=======
        <version.org.wildfly.security.elytron>1.1.0.Beta55</version.org.wildfly.security.elytron>
        <version.org.wildfly.security.elytron.tool>1.0.0.CR1</version.org.wildfly.security.elytron.tool>
        <version.org.wildfly.security.elytron-web.undertow-server>1.0.0.Beta16</version.org.wildfly.security.elytron-web.undertow-server>
>>>>>>> a55a15c8
        <version.xml-resolver>1.2</version.xml-resolver> <!-- Apache xml-resolver -->
        <!-- Non-default maven plugin versions and configuration -->
        <version.org.zanata.plugin>3.9.1</version.org.zanata.plugin>
        <version.xml.plugin>1.0.1</version.xml.plugin>

        <!-- Modularized JDK support (various workarounds) - activated via profile -->
        <modular.jdk.args/>
        <modular.jdk.props/>

        <!-- Surefire args -->
        <surefire.jpda.args/>
        <surefire.system.args>${modular.jdk.args} ${modular.jdk.props} -ea -Duser.region=US -Duser.language=en -Duser.timezone=America/Chicago -XX:MaxMetaspaceSize=256m ${surefire.jpda.args}</surefire.system.args>

        <!-- Checkstyle configuration -->
        <linkXRef>false</linkXRef>

        <server.output.dir.prefix>wildfly</server.output.dir.prefix>
        <wildfly.build.output.dir>dist/target/${server.output.dir.prefix}-${wildfly.core.release.version}</wildfly.build.output.dir>

        <!--
            See ChildFirstClassLoaderBuilder in model-test for the explanation of the org.jboss.model.test.cache.root and org.jboss.model.test.classpath.cache properties.
            If used in conjunction with org.jboss.model.test.classpath.cache -Dorg.jboss.model.test.cache.strict on the command line, transformers tests must
            propagate these to the test when run
         -->
        <!-- The name of the root checkout folder to create org.jboss.model.test.classpath.cache under for subsystem-test and core-model-test -->
        <org.jboss.model.test.cache.root>[pom.xml,testsuite]</org.jboss.model.test.cache.root>
        <!-- Location relative to root that will be used for the cached legacy classpaths used by subsystem-test and core-model-test-->
        <org.jboss.model.test.classpath.cache>target/model-test-cache</org.jboss.model.test.classpath.cache>
        <!-- Byteman -->
        <byteman.host>127.0.0.1</byteman.host>
        <byteman.port>17091</byteman.port>
    </properties>

    <modules>
        <module>cli</module>
        <module>controller</module>
        <module>controller-client</module>
        <module>build</module>
        <module>dist</module>
        <module>core-feature-pack</module>
        <module>core-management</module>
        <module>core-model-test</module>
        <module>core-security</module>
        <module>deployment-repository</module>
        <module>deployment-scanner</module>
        <module>discovery</module>
        <module>domain-http</module>
        <module>domain-management</module>
        <module>elytron</module>
        <module>embedded</module>
        <module>host-controller</module>
        <module>logging</module>
        <module>management-client-content</module>
        <module>io</module>
        <module>jmx</module>
        <module>launcher</module>
        <module>model-test</module>
        <module>network</module>
        <module>patching</module>
        <module>platform-mbean</module>
        <module>process-controller</module>
        <module>protocol</module>
        <module>remoting</module>
        <module>request-controller</module>
        <module>security-manager</module>
        <module>server</module>
        <module>subsystem-test</module>
        <module>testsuite</module>
        <module>threads</module>
        <module>version</module>
    </modules>

    <build>
        <plugins>
            <!-- to deal with type 'bundle' dependencies -->
            <plugin>
                <groupId>org.apache.felix</groupId>
                <artifactId>maven-bundle-plugin</artifactId>
                <inherited>true</inherited>
                <extensions>true</extensions>
            </plugin>

           <!-- Zanata translations -->
            <plugin>
              <groupId>org.zanata</groupId>
              <artifactId>zanata-maven-plugin</artifactId>
              <version>${version.org.zanata.plugin}</version>
              <configuration>
                 <!-- Process sub-modules separately, sharing parent config -->
                 <enableModules>true</enableModules>
                 <projectConfig>${session.executionRootDirectory}/zanata.xml</projectConfig>
                  <!-- Generated English i18n.properties are written here: -->
                 <srcDir>target/classes</srcDir>
                 <transDir>src/main/resources</transDir>
                 <includes>**/*.i18n.properties,**/LocalDescriptions.properties</includes>
                 <!-- In previous versions, 3.8.0 and lower, this defaulted to true -->
                 <copyTrans>true</copyTrans>
              </configuration>
            </plugin>
            <plugin>
                <groupId>org.apache.maven.plugins</groupId>
                <artifactId>maven-checkstyle-plugin</artifactId>
            </plugin>
            <plugin>
                <groupId>org.apache.maven.plugins</groupId>
                <artifactId>maven-surefire-plugin</artifactId>
            </plugin>
        </plugins>
        <pluginManagement>
            <plugins>
                <plugin>
                    <groupId>org.apache.maven.plugins</groupId>
                    <artifactId>maven-jar-plugin</artifactId>
                    <version>${version.jar.plugin}</version>
                    <configuration>
                        <archive>
                            <manifestEntries>
                                <Scm-Url>${wildfly.core.scm.url}</Scm-Url>
                                <JBossAS-Release-Version>${wildfly.core.release.version}</JBossAS-Release-Version>
                                <JBossAS-Release-Codename>${wildfly.core.release.codename}</JBossAS-Release-Codename>
                            </manifestEntries>
                        </archive>
                        <!-- Do not package the generated logging properties as the generated binaries will be packaged -->
                        <!-- These files are not required at runtime -->
                        <excludes>
                            <exclude>**/*.i18n.properties</exclude>
                            <exclude>**/*.i18n_*.properties</exclude>
                        </excludes>
                    </configuration>
                </plugin>
                <plugin>
                    <groupId>org.apache.maven.plugins</groupId>
                    <artifactId>maven-surefire-plugin</artifactId>
                    <version>${version.surefire.plugin}</version>
                    <dependencies>
                        <dependency>
                            <groupId>org.apache.maven.surefire</groupId>
                            <artifactId>surefire-junit47</artifactId>
                            <version>${version.surefire.plugin}</version>
                        </dependency>
                    </dependencies>
                    <configuration>
                        <redirectTestOutputToFile>true</redirectTestOutputToFile>
                        <enableAssertions>true</enableAssertions>
                        <systemPropertyVariables>
                            <org.jboss.model.test.cache.root>${org.jboss.model.test.cache.root}</org.jboss.model.test.cache.root>
                            <org.jboss.model.test.classpath.cache>${org.jboss.model.test.classpath.cache}</org.jboss.model.test.classpath.cache>
                            <org.jboss.model.test.cache.strict>true</org.jboss.model.test.cache.strict>
                        </systemPropertyVariables>
                        <systemProperties>
                              <property>
                                  <name>java.util.logging.manager</name>
                                  <value>org.jboss.logmanager.LogManager</value>
                              </property>
                              <property>
                                  <name>jboss.remoting.leakdebugging</name>
                                  <value>false</value>
                              </property>
                              <property>
                                  <name>test.level</name>
                                  <value>${test.level}</value>
                              </property>
                          </systemProperties>
                          <argLine>${surefire.system.args}</argLine>
                    </configuration>

                </plugin>
                <!-- Checkstyle -->
                <plugin>
                    <groupId>org.apache.maven.plugins</groupId>
                    <artifactId>maven-checkstyle-plugin</artifactId>
                    <version>${version.checkstyle.plugin}</version>
                    <configuration>
                        <configLocation>wildfly-checkstyle/checkstyle.xml</configLocation>
                        <consoleOutput>true</consoleOutput>
                        <failsOnError>true</failsOnError>
                        <includeTestSourceDirectory>true</includeTestSourceDirectory>
                        <excludes>**/*$logger.java,**/*$bundle.java</excludes>
                        <useFile/>
                    </configuration>
                    <dependencies>
                        <dependency>
                            <groupId>org.wildfly.checkstyle</groupId>
                            <artifactId>wildfly-checkstyle-config</artifactId>
                            <version>${version.org.wildfly.checkstyle-config}</version>
                        </dependency>
                    </dependencies>
                    <executions>
                        <execution>
                            <id>check-style</id>
                            <phase>compile</phase>
                            <goals>
                                <goal>checkstyle</goal>
                            </goals>
                        </execution>
                    </executions>
                </plugin>

                <!-- Ban bad dependencies -->
                <plugin>
                    <groupId>org.apache.maven.plugins</groupId>
                    <artifactId>maven-enforcer-plugin</artifactId>
                    <version>${version.enforcer.plugin}</version>
                    <executions>
                        <execution>
                            <id>ban-bad-dependencies</id>
                            <goals>
                                <goal>enforce</goal>
                            </goals>
                            <configuration>
                                <rules>
                                    <bannedDependencies>
                                        <searchTransitive>true</searchTransitive>
                                        <excludes>
                                            <exclude>args4j:args4j</exclude>
                                            <exclude>biz.aQute:bnd</exclude>
                                            <exclude>com.google.gwt.inject:gin</exclude>
                                            <exclude>com.google.inject:guice</exclude>
                                            <exclude>com.gwtplatform:gwtp-all</exclude>
                                            <exclude>commons-httpclient:commons-httpclient</exclude>
                                            <exclude>commons-logging:commons-logging</exclude>
                                            <exclude>commons-logging:commons-logging-api</exclude>
                                            <exclude>concurrent:concurrent</exclude>
                                            <exclude>jacorb:jacorb</exclude>
                                            <exclude>javassist:javassist</exclude>
                                            <exclude>javax.xml:jaxrpc-api</exclude>
                                            <exclude>javax.xml.soap:saaj-api</exclude>
                                            <exclude>javax.xml.stream:stax-api</exclude>
                                            <exclude>net.sf.kxml:kxml2</exclude>
                                            <exclude>org.apache.xalan:serializer</exclude>
                                            <exclude>org.apache.xalan:xalan</exclude>
                                            <exclude>org.jboss:jboss-common-core</exclude>
                                            <exclude>org.jboss.logging:jboss-logging-generator</exclude>
                                            <exclude>org.jboss.logging:jboss-logging-log4j</exclude>
                                            <exclude>org.jboss.logging:jboss-logging-jdk</exclude>
                                            <exclude>org.jboss.logging:jboss-logging-logmanager</exclude>
                                            <exclude>org.jboss.logging:jboss-logging-spi</exclude>
                                            <exclude>org.jboss.logging:jboss-logging-tools</exclude>
                                            <!-- replaced by io.netty:netty -->
                                            <exclude>org.jboss.netty:netty</exclude>
                                            <!-- replaced by io.netty:netty-all -->
                                            <exclude>io.netty:netty</exclude>
                                            <exclude>org.jboss.remoting3:jboss-remoting</exclude>
                                            <exclude>org.jboss.security:jbosssx</exclude>
                                            <exclude>org.jboss.slf4j:slf4j-jboss-logging</exclude>
                                            <exclude>org.ops4j.base</exclude>
                                            <exclude>org.ops4j.pax.swissbox</exclude>
                                            <exclude>org.ops4j.pax.web</exclude>
                                            <exclude>org.slf4j:slf4j-nop</exclude>
                                            <exclude>org.slf4j:slf4j-jdk14</exclude>
                                            <exclude>org.slf4j:slf4j-log4j12</exclude>
                                            <exclude>org.slf4j:slf4j-log4j13</exclude>
                                            <exclude>oro:oro</exclude>
                                            <exclude>relaxngDatatype:relaxngDatatype</exclude>
                                            <exclude>stax:stax-api</exclude>
                                            <exclude>sun-jaxb:jaxb-api</exclude>
                                            <exclude>trove:trove</exclude>
                                            <exclude>woodstox:wstx-lgpl</exclude>
                                            <exclude>xml-apis:xml-apis</exclude>
                                        </excludes>
                                    </bannedDependencies>
                                    <dependencyConvergence/>
                                </rules>
                            </configuration>
                        </execution>
                    </executions>
                </plugin>
                <plugin>
                    <!--TODO TEXT. This plugin's configuration is used in m2e only.-->
                    <groupId>org.eclipse.m2e</groupId>
                    <artifactId>lifecycle-mapping</artifactId>
                    <version>1.0.0</version>
                    <configuration>
                        <lifecycleMappingMetadata>
                            <pluginExecutions>
                                <pluginExecution>
                                    <pluginExecutionFilter>
                                        <groupId>
                                            org.apache.maven.plugins
                                        </groupId>
                                        <artifactId>
                                            maven-dependency-plugin
                                        </artifactId>
                                        <versionRange>[2.1,)</versionRange>
                                        <goals>
                                            <goal>copy</goal>
                                            <goal>properties</goal>
                                            <goal>
                                                copy-dependencies
                                            </goal>
                                            <goal>
                                            	unpack-dependencies
                                            </goal>
                                        </goals>
                                    </pluginExecutionFilter>
                                    <action>
                                        <ignore/>
                                    </action>
                                </pluginExecution>
                                <pluginExecution>
                                    <pluginExecutionFilter>
                                        <groupId>
                                            org.apache.maven.plugins
                                        </groupId>
                                        <artifactId>
                                            maven-checkstyle-plugin
                                        </artifactId>
                                        <versionRange>[2.0.0,)</versionRange>
                                        <goals>
                                            <goal>checkstyle</goal>
                                        </goals>
                                    </pluginExecutionFilter>
                                    <action>
                                        <ignore/>
                                    </action>
                                </pluginExecution>
                                <pluginExecution>
                                    <pluginExecutionFilter>
                                        <groupId>
                                            org.apache.maven.plugins
                                        </groupId>
                                        <artifactId>
                                            maven-clean-plugin
                                        </artifactId>
                                        <versionRange>[2.4.1,)</versionRange>
                                        <goals>
                                            <goal>clean</goal>
                                        </goals>
                                    </pluginExecutionFilter>
                                    <action>
                                        <ignore/>
                                    </action>
                                </pluginExecution>
                                <pluginExecution>
                                    <pluginExecutionFilter>
                                        <groupId>
                                            org.apache.maven.plugins
                                        </groupId>
                                        <artifactId>
                                            maven-antrun-plugin
                                        </artifactId>
                                        <versionRange>
                                            [1.4,)
                                        </versionRange>
                                        <goals>
                                            <goal>run</goal>
                                        </goals>
                                    </pluginExecutionFilter>
                                    <action>
                                        <ignore/>
                                    </action>
                                </pluginExecution>
                                <pluginExecution>
                                    <pluginExecutionFilter>
                                        <groupId>
                                            org.codehaus.mojo
                                        </groupId>
                                        <artifactId>
                                            javacc-maven-plugin
                                        </artifactId>
                                        <versionRange>
                                            [2.5,)
                                        </versionRange>
                                        <goals>
                                            <goal>jjtree</goal>
                                            <goal>javacc</goal>
                                            <goal>jjtree-javacc</goal>
                                        </goals>
                                    </pluginExecutionFilter>
                                    <action>
                                        <ignore/>
                                    </action>
                                </pluginExecution>
                                <pluginExecution>
                                    <pluginExecutionFilter>
                                        <groupId>
                                            org.codehaus.mojo
                                        </groupId>
                                        <artifactId>
                                            xml-maven-plugin
                                        </artifactId>
                                        <versionRange>
                                            [1.0,)
                                        </versionRange>
                                        <goals>
                                            <goal>transform</goal>
                                        </goals>
                                    </pluginExecutionFilter>
                                    <action>
                                        <ignore/>
                                    </action>
                                </pluginExecution>
                                <pluginExecution>
                                    <pluginExecutionFilter>
                                        <groupId>
                                            org.codehaus.mojo
                                        </groupId>
                                        <artifactId>
                                            keytool-maven-plugin
                                        </artifactId>
                                        <versionRange>
                                            [1.2,)
                                        </versionRange>
                                        <goals>
                                            <goal>clean</goal>
                                            <goal>genkey</goal>
                                            <goal>generateKeyPair</goal>
                                            <goal>
                                            	generateSecretKey
                                            </goal>
                                        </goals>
                                    </pluginExecutionFilter>
                                    <action>
                                        <ignore></ignore>
                                    </action>
                                </pluginExecution>
                                <pluginExecution>
                                	<pluginExecutionFilter>
                                		<groupId>
                                			org.wildfly.build
                                		</groupId>
                                		<artifactId>
                                			wildfly-server-provisioning-maven-plugin
                                		</artifactId>
                                		<versionRange>
                                			[1.0.0.Alpha2,)
                                		</versionRange>
                                		<goals>
                                			<goal>build</goal>
                                		</goals>
                                	</pluginExecutionFilter>
                                	<action>
                                		<ignore></ignore>
                                	</action>
                                </pluginExecution>
                                <pluginExecution>
                                	<pluginExecutionFilter>
                                		<groupId>
                                			org.codehaus.mojo
                                		</groupId>
                                		<artifactId>
                                			buildnumber-maven-plugin
                                		</artifactId>
                                		<versionRange>
                                			[1.3,)
                                		</versionRange>
                                		<goals>
                                			<goal>
                                				create-timestamp
                                			</goal>
                                		</goals>
                                	</pluginExecutionFilter>
                                	<action>
                                		<ignore></ignore>
                                	</action>
                                </pluginExecution>
                            </pluginExecutions>
                        </lifecycleMappingMetadata>
                    </configuration>
                </plugin>
                <plugin>
                    <groupId>org.codehaus.mojo</groupId>
                    <artifactId>xml-maven-plugin</artifactId>
                    <version>${version.xml.plugin}</version>
                </plugin>
                <plugin>
                    <groupId>org.wildfly.build</groupId>
                    <artifactId>wildfly-feature-pack-build-maven-plugin</artifactId>
                    <version>${version.org.wildfly.build-tools}</version>
                </plugin>
                <plugin>
                    <groupId>org.wildfly.build</groupId>
                    <artifactId>wildfly-server-provisioning-maven-plugin</artifactId>
                    <version>${version.org.wildfly.build-tools}</version>
                </plugin>
            </plugins>
        </pluginManagement>
    </build>

    <dependencies>
        <dependency>
            <groupId>org.wildfly.checkstyle</groupId>
            <artifactId>wildfly-checkstyle-config</artifactId>
            <scope>provided</scope>
        </dependency>
    </dependencies>

    <dependencyManagement>
        <dependencies>

            <!-- Modules in this project -->
            <dependency>
                <groupId>org.wildfly.core</groupId>
                <artifactId>wildfly-core-feature-pack</artifactId>
                <type>pom</type>
                <version>${project.version}</version>
            </dependency>
            <dependency>
                <groupId>org.wildfly.core</groupId>
                <artifactId>wildfly-core-feature-pack</artifactId>
                <type>zip</type>
                <version>${project.version}</version>
            </dependency>
            <dependency>
                <groupId>org.wildfly.core</groupId>
                <artifactId>wildfly-core-build</artifactId>
                <type>pom</type>
                <version>${project.version}</version>
            </dependency>
            <dependency>
                <groupId>org.wildfly.core</groupId>
                <artifactId>wildfly-core-build</artifactId>
                <type>zip</type>
                <version>${project.version}</version>
            </dependency>

            <dependency>
                <groupId>org.wildfly.core</groupId>
                <artifactId>wildfly-core-test-runner</artifactId>
                <version>${project.version}</version>
            </dependency>

            <dependency>
                <groupId>org.wildfly.core</groupId>
                <artifactId>wildfly-controller</artifactId>
                <version>${project.version}</version>
            </dependency>

            <dependency>
                <groupId>org.wildfly.core</groupId>
                <artifactId>wildfly-core-security-api</artifactId>
                <version>${project.version}</version>
            </dependency>

            <dependency>
                <groupId>org.wildfly.core</groupId>
                <artifactId>wildfly-core-security</artifactId>
                <version>${project.version}</version>
            </dependency>

            <dependency>
                <groupId>org.wildfly.core</groupId>
                <artifactId>wildfly-controller-client</artifactId>
                <version>${project.version}</version>
            </dependency>

            <dependency>
                <groupId>org.wildfly.core</groupId>
                <artifactId>wildfly-deployment-repository</artifactId>
                <version>${project.version}</version>
            </dependency>

            <dependency>
                <groupId>org.wildfly.core</groupId>
                <artifactId>wildfly-deployment-scanner</artifactId>
                <version>${project.version}</version>
            </dependency>

            <dependency>
                <groupId>org.wildfly.core</groupId>
                <artifactId>wildfly-domain-http-error-context</artifactId>
                <version>${project.version}</version>
            </dependency>

            <dependency>
                <groupId>org.wildfly.core</groupId>
                <artifactId>wildfly-domain-http-interface</artifactId>
                <version>${project.version}</version>
            </dependency>

            <dependency>
                <groupId>org.wildfly.core</groupId>
                <artifactId>wildfly-domain-management</artifactId>
                <version>${project.version}</version>
            </dependency>

            <dependency>
                <groupId>org.wildfly.core</groupId>
                <artifactId>wildfly-core-dist</artifactId>
                <version>${project.version}</version>
                <type>pom</type>
            </dependency>

            <dependency>
                <groupId>org.wildfly.core</groupId>
                <artifactId>wildfly-cli</artifactId>
                <version>${project.version}</version>
            </dependency>

            <dependency>
                <groupId>org.wildfly.core</groupId>
                <artifactId>wildfly-core-testsuite-shared</artifactId>
                <version>${project.version}</version>
            </dependency>

            <dependency>
                <groupId>org.wildfly.core</groupId>
                <artifactId>wildfly-cli</artifactId>
                <classifier>client</classifier>
                <version>${project.version}</version>
            </dependency>

            <dependency>
                <groupId>org.wildfly.core</groupId>
                <artifactId>wildfly-core-model-test-framework</artifactId>
                <version>${project.version}</version>
            </dependency>

            <dependency>
                <groupId>org.wildfly.core</groupId>
                <artifactId>wildfly-core-model-test-controller-optional</artifactId>
                <version>${project.version}</version>
             </dependency>

            <dependency>
                <groupId>org.wildfly.core</groupId>
                <artifactId>wildfly-discovery</artifactId>
                <version>${project.version}</version>
            </dependency>

            <dependency>
                <groupId>org.wildfly.core</groupId>
                <artifactId>wildfly-embedded</artifactId>
                <version>${project.version}</version>
            </dependency>

            <dependency>
                <groupId>org.wildfly.core</groupId>
                <artifactId>wildfly-elytron-integration</artifactId>
                <version>${project.version}</version>
            </dependency>

            <dependency>
                <groupId>org.wildfly.core</groupId>
                <artifactId>wildfly-host-controller</artifactId>
                <version>${project.version}</version>
            </dependency>

            <dependency>
                <groupId>org.wildfly.core</groupId>
                <artifactId>wildfly-io</artifactId>
                <version>${project.version}</version>
            </dependency>

            <dependency>
                <groupId>org.wildfly.core</groupId>
                <artifactId>wildfly-jmx</artifactId>
                <version>${project.version}</version>
            </dependency>

            <dependency>
                <groupId>org.wildfly.core</groupId>
                <artifactId>wildfly-launcher</artifactId>
                <version>${project.version}</version>
            </dependency>

            <dependency>
                <groupId>org.wildfly.core</groupId>
                <artifactId>wildfly-logging</artifactId>
                <version>${project.version}</version>
            </dependency>

            <dependency>
                <groupId>org.wildfly.core</groupId>
                <artifactId>wildfly-core-management-client</artifactId>
                <version>${project.version}</version>
            </dependency>

            <dependency>
                <groupId>org.wildfly.core</groupId>
                <artifactId>wildfly-core-management-subsystem</artifactId>
                <version>${project.version}</version>
            </dependency>

            <dependency>
                <groupId>org.wildfly.core</groupId>
                <artifactId>wildfly-management-client-content</artifactId>
                <version>${project.version}</version>
            </dependency>

            <dependency>
                <groupId>org.wildfly.core</groupId>
                <artifactId>wildfly-model-test</artifactId>
                <version>${project.version}</version>
            </dependency>

            <dependency>
                <groupId>org.wildfly.core</groupId>
                <artifactId>wildfly-network</artifactId>
                <version>${project.version}</version>
            </dependency>

            <dependency>
                <groupId>org.wildfly.core</groupId>
                <artifactId>wildfly-patching</artifactId>
                <version>${project.version}</version>
            </dependency>

            <dependency>
                <groupId>org.wildfly.core</groupId>
                <artifactId>wildfly-platform-mbean</artifactId>
                <version>${project.version}</version>
            </dependency>

            <dependency>
                <groupId>org.wildfly.core</groupId>
                <artifactId>wildfly-process-controller</artifactId>
                <version>${project.version}</version>
            </dependency>

            <dependency>
                <groupId>org.wildfly.core</groupId>
                <artifactId>wildfly-protocol</artifactId>
                <version>${project.version}</version>
            </dependency>

            <dependency>
                <groupId>org.wildfly.core</groupId>
                <artifactId>wildfly-remoting</artifactId>
                <version>${project.version}</version>
            </dependency>

            <dependency>
                <groupId>org.wildfly.core</groupId>
                <artifactId>wildfly-request-controller</artifactId>
                <version>${project.version}</version>
            </dependency>

            <dependency>
                <groupId>org.wildfly.core</groupId>
                <artifactId>wildfly-security-manager</artifactId>
                <version>${project.version}</version>
            </dependency>

            <dependency>
                <groupId>org.wildfly.core</groupId>
                <artifactId>wildfly-self-contained</artifactId>
                <version>${project.version}</version>
            </dependency>

            <dependency>
                <groupId>org.wildfly.core</groupId>
                <artifactId>wildfly-server</artifactId>
                <version>${project.version}</version>
            </dependency>

            <dependency>
                <groupId>org.wildfly.core</groupId>
                <artifactId>wildfly-subsystem-test</artifactId>
                <type>pom</type>
                <version>${project.version}</version>
            </dependency>

            <dependency>
                <groupId>org.wildfly.core</groupId>
                <artifactId>wildfly-subsystem-test-framework</artifactId>
                <version>${project.version}</version>
            </dependency>

            <dependency>
                <groupId>org.wildfly.core</groupId>
                <artifactId>wildfly-threads</artifactId>
                <version>${project.version}</version>
            </dependency>

            <dependency>
                <groupId>org.wildfly.core</groupId>
                <artifactId>wildfly-vault-test-feature-pack</artifactId>
                <type>pom</type>
                <version>${project.version}</version>
            </dependency>
            <dependency>
                <groupId>org.wildfly.core</groupId>
                <artifactId>wildfly-vault-test-feature-pack</artifactId>
                <type>zip</type>
                <version>${project.version}</version>
            </dependency>

            <dependency>
                <groupId>org.wildfly.core</groupId>
                <artifactId>wildfly-version</artifactId>
                <version>${project.version}</version>
            </dependency>

            <dependency>
                <groupId>commons-io</groupId>
                <artifactId>commons-io</artifactId>
                <version>${version.commons-io}</version>
            </dependency>

            <dependency>
                <groupId>commons-lang</groupId>
                <artifactId>commons-lang</artifactId>
                <version>${version.commons-lang}</version>
            </dependency>

            <dependency>
                <groupId>javax.inject</groupId>
                <artifactId>javax.inject</artifactId>
                <version>${version.javax.inject.javax.inject}</version>
            </dependency>

            <dependency>
                <groupId>org.jboss.aesh</groupId>
                <artifactId>aesh</artifactId>
                <version>${version.org.jboss.aesh}</version>
                <exclusions>
                    <exclusion>
                        <groupId>junit</groupId>
                        <artifactId>junit</artifactId>
                    </exclusion>
                </exclusions>
            </dependency>

            <dependency>
                <groupId>org.fusesource.jansi</groupId>
                <artifactId>jansi</artifactId>
                <version>${version.org.fusesource.jansi}</version>
            </dependency>

            <dependency>
                <groupId>junit</groupId>
                <artifactId>junit</artifactId>
                <version>${version.junit}</version>
                <scope>test</scope>
            </dependency>

            <dependency>
                <groupId>log4j</groupId>
                <artifactId>log4j</artifactId>
                <version>${version.log4j}</version>
                <scope>test</scope>
                <exclusions>
                    <exclusion>
                        <groupId>ant</groupId>
                        <artifactId>ant-nodeps</artifactId>
                    </exclusion>
                    <exclusion>
                        <groupId>ant-contrib</groupId>
                        <artifactId>ant-contrib</artifactId>
                    </exclusion>
                    <exclusion>
                        <groupId>ant</groupId>
                        <artifactId>ant-junit</artifactId>
                    </exclusion>
                    <exclusion>
                        <groupId>sun.jdk</groupId>
                        <artifactId>tools</artifactId>
                    </exclusion>
                </exclusions>
            </dependency>

            <dependency>
                <groupId>org.apache.httpcomponents</groupId>
                <artifactId>httpclient</artifactId>
                <version>${version.org.apache.httpcomponents.httpclient}</version>
                <exclusions>
                    <exclusion>
                        <groupId>commons-logging</groupId>
                        <artifactId>commons-logging</artifactId>
                    </exclusion>
                </exclusions>
            </dependency>

            <dependency>
                <groupId>org.apache.httpcomponents</groupId>
                <artifactId>httpmime</artifactId>
                <version>${version.org.apache.httpcomponents.httpclient}</version>
                <exclusions>
                    <exclusion>
                        <groupId>commons-logging</groupId>
                        <artifactId>commons-logging</artifactId>
                    </exclusion>
                </exclusions>
            </dependency>

            <dependency>
                <groupId>org.apache.httpcomponents</groupId>
                <artifactId>httpcore</artifactId>
                <version>${version.org.apache.httpcomponents.httpcore}</version>
                <exclusions>
                    <exclusion>
                        <groupId>commons-logging</groupId>
                        <artifactId>commons-logging</artifactId>
                    </exclusion>
                </exclusions>
            </dependency>

            <dependency>
                <groupId>org.apache.httpcomponents</groupId>
                <artifactId>httpcore-nio</artifactId>
                <version>${version.org.apache.httpcomponents.httpcore}</version>
                <exclusions>
                    <exclusion>
                        <groupId>commons-logging</groupId>
                        <artifactId>commons-logging</artifactId>
                    </exclusion>
                </exclusions>
            </dependency>

            <dependency>
              <groupId>org.apache.maven</groupId>
              <artifactId>maven-aether-provider</artifactId>
              <version>${version.org.apache.maven}</version>
               <exclusions>
                   <exclusion>
                       <groupId>org.sonatype.aether</groupId>
                       <artifactId>aether-impl</artifactId>
                   </exclusion>
                   <exclusion>
                       <groupId>org.sonatype.aether</groupId>
                       <artifactId>aether-spi</artifactId>
                   </exclusion>
                   <exclusion>
                       <groupId>org.sonatype.aether</groupId>
                       <artifactId>aether-util</artifactId>
                   </exclusion>
                   <exclusion>
                       <groupId>org.sonatype.aether</groupId>
                       <artifactId>aether-api</artifactId>
                   </exclusion>
               </exclusions>
           </dependency>


            <!-- This dependency needs to be managed due to the dependency convergence enforcer rule -->
            <dependency>
                <groupId>org.codehaus.plexus</groupId>
                <artifactId>plexus-utils</artifactId>
                <version>${version.org.codehaus.plexus.plexus-utils}</version>
            </dependency>

            <dependency>
                <groupId>com.fasterxml.woodstox</groupId>
                <artifactId>woodstox-core</artifactId>
                <version>${version.org.codehaus.woodstox.woodstox-core}</version>
                <exclusions>
                    <exclusion>
                        <groupId>javax.xml.stream</groupId>
                        <artifactId>stax-api</artifactId>
                    </exclusion>
                </exclusions>
            </dependency>

            <dependency>
                <groupId>org.codehaus.woodstox</groupId>
                <artifactId>stax2-api</artifactId>
                <version>${version.org.codehaus.woodstox.stax2-api}</version>
                <exclusions>
                    <exclusion>
                        <groupId>javax.xml.stream</groupId>
                        <artifactId>stax-api</artifactId>
                    </exclusion>
                </exclusions>
            </dependency>

            <dependency>
                <groupId>org.jboss.byteman</groupId>
                <artifactId>byteman</artifactId>
                <scope>test</scope>
                <version>${version.org.jboss.byteman}</version>
            </dependency>

            <dependency>
                <groupId>org.jboss.byteman</groupId>
                <artifactId>byteman-submit</artifactId>
                <scope>test</scope>
                <version>${version.org.jboss.byteman}</version>
            </dependency>

            <dependency>
                <groupId>org.jboss.byteman</groupId>
                <artifactId>byteman-install</artifactId>
                <scope>test</scope>
                <version>${version.org.jboss.byteman}</version>
            </dependency>

            <dependency>
                <groupId>org.jboss.byteman</groupId>
                <artifactId>byteman-bmunit</artifactId>
                <scope>test</scope>
                <version>${version.org.jboss.byteman}</version>
            </dependency>

            <dependency>
                <groupId>org.jboss</groupId>
                <artifactId>jandex</artifactId>
                <version>${version.org.jboss.jandex}</version>
            </dependency>

            <dependency>
                <groupId>org.jboss</groupId>
                <artifactId>jboss-dmr</artifactId>
                <version>${version.org.jboss.jboss-dmr}</version>
            </dependency>

            <dependency>
                <groupId>org.jboss</groupId>
                <artifactId>staxmapper</artifactId>
                <version>${version.org.jboss.staxmapper}</version>
            </dependency>

            <dependency>
                <groupId>org.jboss</groupId>
                <artifactId>jboss-vfs</artifactId>
                <version>${version.org.jboss.jboss-vfs}</version>
                <exclusions>
                    <exclusion>
                        <groupId>org.jboss.logging</groupId>
                        <artifactId>jboss-logging</artifactId>
                    </exclusion>
                </exclusions>
            </dependency>

            <dependency>
                <groupId>org.jboss.classfilewriter</groupId>
                <artifactId>jboss-classfilewriter</artifactId>
                <version>${version.org.jboss.classfilewriter}</version>
            </dependency>

            <dependency>
                <groupId>org.jboss.invocation</groupId>
                <artifactId>jboss-invocation</artifactId>
                <version>${version.org.jboss.invocation}</version>
            </dependency>

            <dependency>
                <groupId>org.jboss.logging</groupId>
                <artifactId>jboss-logging</artifactId>
                <version>${version.org.jboss.logging.jboss-logging}</version>
            </dependency>

            <dependency>
                <groupId>org.jboss.logging</groupId>
                <artifactId>jboss-logging-annotations</artifactId>
                <version>${version.org.jboss.logging.jboss-logging-tools}</version>
                <scope>provided</scope>
            </dependency>

            <dependency>
                <groupId>org.jboss.logging</groupId>
                <artifactId>jboss-logging-processor</artifactId>
                <version>${version.org.jboss.logging.jboss-logging-tools}</version>
                <scope>provided</scope>
            </dependency>

            <dependency>
                <groupId>org.jboss.logging</groupId>
                <artifactId>jul-to-slf4j-stub</artifactId>
                <version>${version.org.jboss.logging.jul-to-slf4j-stub}</version>
            </dependency>

            <dependency>
                <groupId>org.jboss.logmanager</groupId>
                <artifactId>commons-logging-jboss-logmanager</artifactId>
                <version>${version.org.jboss.logmanager.commons-logging-jboss-logmanager}</version>
            </dependency>

            <dependency>
                <groupId>org.jboss.logmanager</groupId>
                <artifactId>jboss-logmanager</artifactId>
                <version>${version.org.jboss.logmanager.jboss-logmanager}</version>
            </dependency>

            <dependency>
                <groupId>org.jboss.logmanager</groupId>
                <artifactId>log4j-jboss-logmanager</artifactId>
                <version>${version.org.jboss.logmanager.log4j-jboss-logmanager}</version>
            </dependency>

            <dependency>
                <groupId>org.jboss.marshalling</groupId>
                <artifactId>jboss-marshalling</artifactId>
                <version>${version.org.jboss.marshalling.jboss-marshalling}</version>
            </dependency>

            <dependency>
                <groupId>org.jboss.marshalling</groupId>
                <artifactId>jboss-marshalling-river</artifactId>
                <version>${version.org.jboss.marshalling.jboss-marshalling}</version>
            </dependency>

            <dependency>
                <groupId>org.jboss.msc</groupId>
                <artifactId>jboss-msc</artifactId>
                <version>${version.org.jboss.msc.jboss-msc}</version>
            </dependency>

            <dependency>
                <groupId>org.jboss.modules</groupId>
                <artifactId>jboss-modules</artifactId>
                <version>${version.org.jboss.modules.jboss-modules}</version>
            </dependency>

            <dependency>
                <groupId>org.jboss.spec.javax.security.jacc</groupId>
                <artifactId>jboss-jacc-api_1.5_spec</artifactId>
                <version>${version.org.jboss.spec.javax.security.jacc.jboss-jacc-api_1.5_spec}</version>
            </dependency>

            <dependency>
                <groupId>io.undertow</groupId>
                <artifactId>undertow-core</artifactId>
                <version>${version.io.undertow}</version>
                <exclusions>
                    <exclusion>
                        <groupId>io.undertow</groupId>
                        <artifactId>undertow-build-config</artifactId>
                    </exclusion>
                </exclusions>
            </dependency>

            <dependency>
                <groupId>io.undertow</groupId>
                <artifactId>undertow-servlet</artifactId>
                <version>${version.io.undertow}</version>
                <exclusions>
                    <exclusion>
                        <groupId>io.undertow</groupId>
                        <artifactId>undertow-build-config</artifactId>
                    </exclusion>
                    <exclusion>
                        <groupId>org.jboss.spec.javax.servlet.jsp</groupId>
                        <artifactId>jboss-jsp-api_2.2_spec</artifactId>
                    </exclusion>
                </exclusions>
            </dependency>

            <dependency>
                <groupId>io.undertow</groupId>
                <artifactId>undertow-websockets-jsr</artifactId>
                <version>${version.io.undertow}</version>
                <exclusions>
                    <exclusion>
                        <groupId>io.undertow</groupId>
                        <artifactId>undertow-build-config</artifactId>
                    </exclusion>
                </exclusions>
            </dependency>

            <dependency>
                <groupId>org.jboss.remoting</groupId>
                <artifactId>jboss-remoting</artifactId>
                <version>${version.org.jboss.remoting}</version>
            </dependency>

            <dependency>
                <groupId>org.jboss.remotingjmx</groupId>
                <artifactId>remoting-jmx</artifactId>
                <version>${version.org.jboss.remotingjmx.remoting-jmx}</version>
                <exclusions>
                    <exclusion>
                        <groupId>org.jboss.logging</groupId>
                        <artifactId>jboss-logging-processor</artifactId>
                    </exclusion>
                    <exclusion>
                        <groupId>org.jboss.logmanager</groupId>
                        <artifactId>jboss-logmanager</artifactId>
                    </exclusion>
                </exclusions>
            </dependency>

            <dependency>
                <groupId>org.jboss.shrinkwrap</groupId>
                <artifactId>shrinkwrap-api</artifactId>
                <version>${version.org.jboss.shrinkwrap.shrinkwrap}</version>
            </dependency>

            <dependency>
                <groupId>org.jboss.shrinkwrap</groupId>
                <artifactId>shrinkwrap-impl-base</artifactId>
                <version>${version.org.jboss.shrinkwrap.shrinkwrap}</version>
            </dependency>

            <dependency>
                <groupId>org.jboss.slf4j</groupId>
                <artifactId>slf4j-jboss-logmanager</artifactId>
                <version>${version.org.jboss.slf4j.slf4j-jboss-logmanager}</version>
            </dependency>

            <dependency>
                <groupId>org.jboss.spec.javax.interceptor</groupId>
                <artifactId>jboss-interceptors-api_1.2_spec</artifactId>
                <version>${version.org.jboss.spec.javax.interceptor.jboss-interceptors-api_1.2_spec}</version>
            </dependency>

            <dependency>
                <groupId>org.jboss.stdio</groupId>
                <artifactId>jboss-stdio</artifactId>
                <version>${version.org.jboss.stdio}</version>
            </dependency>

            <dependency>
                <groupId>org.jboss.threads</groupId>
                <artifactId>jboss-threads</artifactId>
                <version>${version.org.jboss.threads}</version>
            </dependency>

            <dependency>
                <groupId>org.jboss.xnio</groupId>
                <artifactId>xnio-api</artifactId>
                <version>${version.org.jboss.xnio.xnio-api}</version>
            </dependency>

            <dependency>
                <groupId>org.jboss.xnio</groupId>
                <artifactId>xnio-nio</artifactId>
                <version>${version.org.jboss.xnio.xnio-nio}</version>
            </dependency>

            <dependency>
                <groupId>org.jmockit</groupId>
                <artifactId>jmockit</artifactId>
                <version>${version.org.jmockit}</version>
                <scope>test</scope>
            </dependency>

            <dependency>
                <groupId>org.mockito</groupId>
                <artifactId>mockito-core</artifactId>
                <version>${version.org.mockito}</version>
                <scope>test</scope>
            </dependency>

            <!-- TODO remove once wildfly full is updated-->
            <dependency>
                <groupId>org.mockito</groupId>
                <artifactId>mockito-all</artifactId>
                <version>1.10.19</version>
                <scope>test</scope>
            </dependency>

            <!-- TODO: remove, here only till WildFly full moves to new GAV -->
            <dependency>
                <groupId>org.codehaus.woodstox</groupId>
                <artifactId>woodstox-core-asl</artifactId>
                <version>4.4.1</version>
                <exclusions>
                    <exclusion>
                        <groupId>javax.xml.stream</groupId>
                        <artifactId>stax-api</artifactId>
                    </exclusion>
                </exclusions>
            </dependency>


            <dependency>
                <groupId>org.projectodd.vdx</groupId>
                <artifactId>vdx-core</artifactId>
                <version>${version.org.projectodd.vdx}</version>
            </dependency>

            <dependency>
                <groupId>org.projectodd.vdx</groupId>
                <artifactId>vdx-wildfly</artifactId>
                <version>${version.org.projectodd.vdx}</version>
            </dependency>

            <dependency>
                <groupId>org.picketbox</groupId>
                <artifactId>picketbox</artifactId>
                <version>${version.org.picketbox}</version>
            </dependency>

            <!-- This isn't used in WildFly Core but we include it here to keep
                 it's version aligned with the core's use of related picketbox artifacts -->
            <dependency>
                <groupId>org.picketbox</groupId>
                <artifactId>picketbox-infinispan</artifactId>
                <version>${version.org.picketbox}</version>
                <exclusions>
                    <exclusion>
                        <groupId>org.picketbox</groupId>
                        <artifactId>picketbox-spi-bare</artifactId>
                    </exclusion>
                    <exclusion>
                        <groupId>org.picketbox</groupId>
                        <artifactId>jbosssx-bare</artifactId>
                    </exclusion>
                    <exclusion>
                        <groupId>org.jboss.logging</groupId>
                        <artifactId>jboss-logging-spi</artifactId>
                    </exclusion>
                    <exclusion>
                        <groupId>org.infinispan</groupId>
                        <artifactId>infinispan-core</artifactId>
                    </exclusion>
                </exclusions>
            </dependency>

            <dependency>
                <groupId>org.slf4j</groupId>
                <artifactId>slf4j-api</artifactId>
                <version>${version.org.slf4j}</version>
            </dependency>

            <dependency>
                <groupId>org.syslog4j</groupId>
                <artifactId>syslog4j</artifactId>
                <version>${version.org.syslog4j}</version>
                <scope>test</scope>
            </dependency>
            <dependency>
                <groupId>org.eclipse.aether</groupId>
                <artifactId>aether-api</artifactId>
                <version>${version.org.eclipse.aether}</version>
            </dependency>
            <dependency>
                <groupId>org.eclipse.aether</groupId>
                <artifactId>aether-spi</artifactId>
                <version>${version.org.eclipse.aether}</version>
            </dependency>
            <dependency>
                <groupId>org.eclipse.aether</groupId>
                <artifactId>aether-util</artifactId>
                <version>${version.org.eclipse.aether}</version>
            </dependency>
            <dependency>
                <groupId>org.eclipse.aether</groupId>
                <artifactId>aether-impl</artifactId>
                <version>${version.org.eclipse.aether}</version>
            </dependency>
            <dependency>
                <groupId>org.eclipse.aether</groupId>
                <artifactId>aether-connector-basic</artifactId>
                <version>${version.org.eclipse.aether}</version>
            </dependency>
            <dependency>
                <groupId>org.eclipse.aether</groupId>
                <artifactId>aether-transport-file</artifactId>
                <version>${version.org.eclipse.aether}</version>
            </dependency>
            <dependency>
                <groupId>org.eclipse.aether</groupId>
                <artifactId>aether-transport-http</artifactId>
                <version>${version.org.eclipse.aether}</version>
            </dependency>

            <dependency>
                <groupId>org.wildfly.client</groupId>
                <artifactId>wildfly-client-config</artifactId>
                <version>${version.org.wildfly.client.config}</version>
            </dependency>

            <dependency>
                <groupId>org.wildfly.common</groupId>
                <artifactId>wildfly-common</artifactId>
                <version>${version.org.wildfly.common}</version>
                <exclusions>
                    <exclusion>
                        <groupId>org.wildfly.security</groupId>
                        <artifactId>wildfly-security-manager</artifactId>
                    </exclusion>
                </exclusions>
            </dependency>

            <dependency>
                <groupId>org.wildfly.openssl</groupId>
                <artifactId>wildfly-openssl-java</artifactId>
                <version>${version.org.wildfly.openssl}</version>
            </dependency>

            <dependency>
                <groupId>org.wildfly.openssl</groupId>
                <artifactId>wildfly-openssl-linux-x86_64</artifactId>
                <version>${version.org.wildfly.openssl}</version>
            </dependency>

            <dependency>
                <groupId>org.wildfly.openssl</groupId>
                <artifactId>wildfly-openssl-linux-i386</artifactId>
                <version>${version.org.wildfly.openssl}</version>
            </dependency>


            <dependency>
                <groupId>org.wildfly.openssl</groupId>
                <artifactId>wildfly-openssl-macosx-x86_64</artifactId>
                <version>${version.org.wildfly.openssl}</version>
            </dependency>

            <dependency>
                <groupId>org.wildfly.openssl</groupId>
                <artifactId>wildfly-openssl-windows-i386</artifactId>
                <version>${version.org.wildfly.openssl}</version>
            </dependency>

            <dependency>
                <groupId>org.wildfly.openssl</groupId>
                <artifactId>wildfly-openssl-windows-x86_64</artifactId>
                <version>${version.org.wildfly.openssl}</version>
            </dependency>

            <dependency>
                <groupId>org.wildfly.openssl</groupId>
                <artifactId>wildfly-openssl-solaris-x86_64</artifactId>
                <version>${version.org.wildfly.openssl}</version>
            </dependency>

            <dependency>
                <groupId>org.wildfly.openssl</groupId>
                <artifactId>wildfly-openssl-solaris-sparcv9</artifactId>
                <version>${version.org.wildfly.openssl}</version>
            </dependency>

            <dependency>
                <groupId>org.wildfly.checkstyle</groupId>
                <artifactId>wildfly-checkstyle-config</artifactId>
                <version>${version.org.wildfly.checkstyle-config}</version>
            </dependency>

            <dependency>
                <groupId>org.wildfly.discovery</groupId>
                <artifactId>wildfly-discovery-client</artifactId>
                <version>${version.org.wildfly.discovery}</version>
                <exclusions>
                    <exclusion>
                        <groupId>*</groupId>
                        <artifactId>*</artifactId>
                    </exclusion>
                </exclusions>
            </dependency>

            <dependency>
                <groupId>org.wildfly.legacy.test</groupId>
                <artifactId>wildfly-legacy-spi</artifactId>
                <version>${version.org.wildfly.legacy.test}</version>
            </dependency>

            <dependency>
                <groupId>org.wildfly.security</groupId>
                <artifactId>wildfly-elytron</artifactId>
                <version>${version.org.wildfly.security.elytron}</version>
                <exclusions>
                    <exclusion>
                        <artifactId>*</artifactId>
                        <groupId>*</groupId>
                    </exclusion>
                </exclusions>
            </dependency>

            <dependency>
                <groupId>org.wildfly.security</groupId>
                <artifactId>wildfly-elytron-tool</artifactId>
                <version>${version.org.wildfly.security.elytron.tool}</version>
                <exclusions>
                    <exclusion>
                        <artifactId>*</artifactId>
                        <groupId>*</groupId>
                    </exclusion>
                </exclusions>
            </dependency>

            <dependency>
                <groupId>org.wildfly.security.elytron-web</groupId>
                <artifactId>undertow-server</artifactId>
                <version>${version.org.wildfly.security.elytron-web.undertow-server}</version>
                <exclusions>
                    <exclusion>
                        <artifactId>*</artifactId>
                        <groupId>*</groupId>
                    </exclusion>
                </exclusions>
            </dependency>

            <!-- JSR-353 JSONP RI implementation -->
            <!-- used by elytron audit logging -->
            <dependency>
                <groupId>org.glassfish</groupId>
                <artifactId>javax.json</artifactId>
                <version>${version.org.glassfish.javax.json}</version>
            </dependency>

            <dependency>
                <groupId>xml-resolver</groupId>
                <artifactId>xml-resolver</artifactId>
                <version>${version.xml-resolver}</version>
            </dependency>

            <dependency>
                <groupId>xerces</groupId>
                <artifactId>xercesImpl</artifactId>
                <version>${version.org.apache.xerces}</version>
                <exclusions>
                    <exclusion>
                        <groupId>xml-apis</groupId>
                        <artifactId>xml-apis</artifactId>
                    </exclusion>
                </exclusions>
            </dependency>

            <dependency>
                <groupId>com.io7m.xom</groupId>
                <artifactId>xom</artifactId>
                <version>${version.com.io7m.xom}</version>
                <exclusions>
                    <exclusion>
                        <groupId>xalan</groupId>
                        <artifactId>xalan</artifactId>
                    </exclusion>
                    <exclusion>
                        <groupId>xml-apis</groupId>
                        <artifactId>xml-apis</artifactId>
                    </exclusion>
                </exclusions>
            </dependency>
        </dependencies>
    </dependencyManagement>

    <repositories>
        <repository>
            <id>jboss-public-repository-group</id>
            <name>JBoss Public Repository Group</name>
            <url>http://repository.jboss.org/nexus/content/groups/public/</url>
            <layout>default</layout>
            <releases>
                <enabled>true</enabled>
                <updatePolicy>never</updatePolicy>
            </releases>
            <snapshots>
                <enabled>true</enabled>
                <updatePolicy>never</updatePolicy>
            </snapshots>
        </repository>
    </repositories>

    <pluginRepositories>
        <pluginRepository>
            <id>jboss-public-repository-group</id>
            <name>JBoss Public Repository Group</name>
            <url>http://repository.jboss.org/nexus/content/groups/public/</url>
            <releases>
                <enabled>true</enabled>
            </releases>
            <snapshots>
                <enabled>true</enabled>
            </snapshots>
        </pluginRepository>
    </pluginRepositories>

    <!-- Profiles -->
    <profiles>
        <!--
          Name: JDK9
          Descr: various workarounds activation for JDK9
        -->
        <profile>
            <id>JDK9</id>
            <activation>
                <jdk>9</jdk>
            </activation>
            <properties>
                <modular.jdk.args>
                    --add-exports=java.base/sun.nio.ch=ALL-UNNAMED
                    --illegal-access=permit
                </modular.jdk.args>
                <!-- [WFCORE-1494] remove JUL workaround -->
                <modular.jdk.props>-Dsun.util.logging.disableCallerCheck=true -Djdk.attach.allowAttachSelf=true</modular.jdk.props>
                <version.org.jboss.byteman>4.0.0-BETA5</version.org.jboss.byteman>
                <version.org.jboss.logging.jboss-logging-tools>2.1.0.Alpha2</version.org.jboss.logging.jboss-logging-tools>
            </properties>
        </profile>
        <!--
          Name: jpda
          Descr: Enable JPDA remote debuging
        -->
        <profile>
            <id>jpda</id>
            <activation>
                <property>
                    <name>jpda</name>
                </property>
            </activation>
            <properties>
                <surefire.jpda.args>-agentlib:jdwp=transport=dt_socket,address=8787,server=y,suspend=y</surefire.jpda.args>
            </properties>
        </profile>
        <profile>
            <id>victims-scan</id>
            <activation>
                <property>
                    <name>victims-scan</name>
                </property>
            </activation>
            <build>
                <plugins>
                    <plugin>
                        <groupId>org.apache.maven.plugins</groupId>
                        <artifactId>maven-enforcer-plugin</artifactId>
                        <version>${version.enforcer.plugin}</version>
                        <dependencies>
                            <dependency>
                                <groupId>com.redhat.victims</groupId>
                                <artifactId>enforce-victims-rule</artifactId>
                                <version>1.3.4</version>
                            </dependency>
                        </dependencies>
                        <executions>
                            <execution>
                                <id>enforce-victims-rule</id>
                                <goals>
                                    <goal>enforce</goal>
                                </goals>
                                <configuration>
                                    <rules>
                                        <rule implementation="com.redhat.victims.VictimsRule">
                                            <metadata>warning</metadata>
                                            <fingerprint>fatal</fingerprint>
                                            <updates>daily</updates>
                                        </rule>
                                    </rules>
                                </configuration>
                            </execution>
                        </executions>
                    </plugin>
                </plugins>
            </build>
        </profile>
    </profiles>
</project><|MERGE_RESOLUTION|>--- conflicted
+++ resolved
@@ -140,15 +140,9 @@
         <version.org.wildfly.discovery>1.0.0.CR1</version.org.wildfly.discovery>
         <version.org.wildfly.openssl>1.0.0.CR5</version.org.wildfly.openssl>
         <version.org.wildfly.legacy.test>2.0.2.Final</version.org.wildfly.legacy.test>
-<<<<<<< HEAD
         <version.org.wildfly.security.elytron>1.1.0.CR1</version.org.wildfly.security.elytron>
-        <version.org.wildfly.security.elytron.tool>1.0.0.Beta7</version.org.wildfly.security.elytron.tool>
+        <version.org.wildfly.security.elytron.tool>1.0.0.CR1</version.org.wildfly.security.elytron.tool>
         <version.org.wildfly.security.elytron-web.undertow-server>1.0.0.CR1</version.org.wildfly.security.elytron-web.undertow-server>
-=======
-        <version.org.wildfly.security.elytron>1.1.0.Beta55</version.org.wildfly.security.elytron>
-        <version.org.wildfly.security.elytron.tool>1.0.0.CR1</version.org.wildfly.security.elytron.tool>
-        <version.org.wildfly.security.elytron-web.undertow-server>1.0.0.Beta16</version.org.wildfly.security.elytron-web.undertow-server>
->>>>>>> a55a15c8
         <version.xml-resolver>1.2</version.xml-resolver> <!-- Apache xml-resolver -->
         <!-- Non-default maven plugin versions and configuration -->
         <version.org.zanata.plugin>3.9.1</version.org.zanata.plugin>
