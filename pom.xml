--- conflicted
+++ resolved
@@ -119,29 +119,18 @@
         <version.org.jboss.staxmapper>1.2.0.Final</version.org.jboss.staxmapper>
         <version.org.jboss.stdio>1.0.2.GA</version.org.jboss.stdio>
         <version.org.jboss.threads>2.2.1.Final</version.org.jboss.threads>
-<<<<<<< HEAD
-        <version.org.jboss.xnio>3.4.0.Beta3</version.org.jboss.xnio>
-=======
         <version.org.jboss.xnio>3.4.0.Final</version.org.jboss.xnio>
->>>>>>> 9df1d1d1
         <version.org.jboss.xnio.xnio-api>${version.org.jboss.xnio}</version.org.jboss.xnio.xnio-api>
         <version.org.jboss.xnio.xnio-nio>${version.org.jboss.xnio}</version.org.jboss.xnio.xnio-nio>
         <version.org.mockito>1.9.5</version.org.mockito>
         <version.org.picketbox>5.0.0.Alpha2</version.org.picketbox>
         <version.org.slf4j>1.7.7.jbossorg-1</version.org.slf4j>
         <version.org.syslog4j>0.9.30</version.org.syslog4j>
-<<<<<<< HEAD
-        <version.org.eclipse.aether>1.0.0.v20140518</version.org.eclipse.aether>
-        <version.org.wildfly.build-tools>1.1.3.Final</version.org.wildfly.build-tools>
+        <version.org.eclipse.aether>1.1.0</version.org.eclipse.aether>
+        <version.org.wildfly.build-tools>1.1.6.Final</version.org.wildfly.build-tools>
         <version.org.wildfly.client.config>1.0.0.Beta1</version.org.wildfly.client.config>
         <version.org.wildfly.common>1.2.0.Beta1</version.org.wildfly.common>
-        <version.org.wildfly.legacy.test>1.0.0.Final</version.org.wildfly.legacy.test>
-=======
-        <version.org.eclipse.aether>1.1.0</version.org.eclipse.aether>
-        <version.org.wildfly.build-tools>1.1.6.Final</version.org.wildfly.build-tools>
-        <version.org.wildfly.common>1.2.0.Beta1</version.org.wildfly.common>
         <version.org.wildfly.legacy.test>2.0.2.Final</version.org.wildfly.legacy.test>
->>>>>>> 9df1d1d1
         <version.org.wildfly.security.elytron>1.1.0.Beta7</version.org.wildfly.security.elytron>
         <version.org.wildfly.checkstyle-config>1.0.4.Final</version.org.wildfly.checkstyle-config>
         <version.org.wildfly.security.elytron-web.undertow-server>1.0.0.Beta1</version.org.wildfly.security.elytron-web.undertow-server>
