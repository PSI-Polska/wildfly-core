--- conflicted
+++ resolved
@@ -47,15 +47,8 @@
             </server-logger>
         </audit-log>
         <management-interfaces>
-<<<<<<< HEAD
-            <native-interface security-realm="ManagementRealm">
-                <socket interface="management" port="${jboss.management.native.port:9999}"/>
-            </native-interface>
             <http-interface security-realm="ManagementRealm">
                 <http-upgrade enabled="true" />
-=======
-            <http-interface security-realm="ManagementRealm" http-upgrade-enabled="true">
->>>>>>> c336eed3
                 <socket interface="management" port="${jboss.management.http.port:9990}"/>
             </http-interface>
         </management-interfaces>
