--- conflicted
+++ resolved
@@ -1041,12 +1041,7 @@
                         return null;
                     }
 
-<<<<<<< HEAD
-                    @Override
-                    public void execute(ModelNode operation, OperationMessageHandler handler, ProxyOperationControl control, OperationAttachments attachments) {
-=======
                     public void execute(ModelNode operation, OperationMessageHandler handler, ProxyOperationControl control, OperationAttachments attachments, BlockingTimeout blockingTimeout) {
->>>>>>> e998d2bb
                     }
                 };
             }
