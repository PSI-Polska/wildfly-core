--- conflicted
+++ resolved
@@ -60,13 +60,7 @@
 import org.jboss.msc.service.ServiceController;
 import org.jboss.msc.service.ServiceName;
 import org.jboss.msc.service.ServiceTarget;
-<<<<<<< HEAD
-=======
-import org.jboss.remoting3.RemotingOptions;
-import org.xnio.OptionMap;
-import org.xnio.OptionMap.Builder;
 import org.xnio.XnioWorker;
->>>>>>> ae941ea1
 
 /**
  * A handler that activates the HTTP management API.
@@ -88,48 +82,14 @@
     }
 
     @Override
-    protected void populateModel(ModelNode operation, ModelNode model) throws OperationFailedException {
-        if (operation.hasDefined(ModelDescriptionConstants.HTTP_UPGRADE_ENABLED)) {
-            boolean httpUpgradeEnabled = operation.remove(ModelDescriptionConstants.HTTP_UPGRADE_ENABLED).asBoolean();
-            ModelNode httpUpgrade = operation.get(ModelDescriptionConstants.HTTP_UPGRADE);
-            if (httpUpgrade.hasDefined(ModelDescriptionConstants.ENABLED)) {
-                boolean httpUpgradeDotEnabled = httpUpgrade.require(ModelDescriptionConstants.ENABLED).asBoolean();
-                if (httpUpgradeEnabled != httpUpgradeDotEnabled) {
-                    throw ROOT_LOGGER.deprecatedAndCurrentParameterMismatch(ModelDescriptionConstants.HTTP_UPGRADE_ENABLED, ModelDescriptionConstants.ENABLED);
-                }
-            } else {
-                httpUpgrade.set(ModelDescriptionConstants.ENABLED, httpUpgradeEnabled);
-            }
-        }
-
-        super.populateModel(operation, model);
-    }
-
-    @Override
     protected boolean requiresRuntime(OperationContext context) {
         return (context.getProcessType() != ProcessType.EMBEDDED_HOST_CONTROLLER);
     }
 
     @Override
-<<<<<<< HEAD
     protected void installServices(OperationContext context, HttpInterfaceCommonPolicy commonPolicy, ModelNode model) throws OperationFailedException {
-=======
-    protected void performRuntime(OperationContext context, ModelNode operation, ModelNode model) throws OperationFailedException {
->>>>>>> ae941ea1
         populateHostControllerInfo(hostControllerInfo, context, model);
 
-<<<<<<< HEAD
-=======
-    static void installHttpManagementServices(final HostControllerEnvironment environment, final LocalHostControllerInfo hostControllerInfo, final OperationContext context,
-                                              final ModelNode model) throws OperationFailedException {
-
-        boolean httpUpgrade = model.hasDefined(ModelDescriptionConstants.HTTP_UPGRADE)
-                && HttpManagementResourceDefinition.ENABLED.resolveModelAttribute(context,
-                        model.require(ModelDescriptionConstants.HTTP_UPGRADE)).asBoolean();
-        boolean onDemand = context.isBooting();
-        OptionMap options = createConnectorOptions(context, model);
-        ServiceRegistry serviceRegistry = context.getServiceRegistry(true);
->>>>>>> ae941ea1
         ServiceTarget serviceTarget = context.getServiceTarget();
         boolean onDemand = context.isBooting();
         String interfaceName = hostControllerInfo.getHttpManagementInterface();
@@ -138,9 +98,6 @@
         int securePort = hostControllerInfo.getHttpManagementSecurePort();
 
         ROOT_LOGGER.creatingHttpManagementService(interfaceName, port, securePort);
-<<<<<<< HEAD
-        ConsoleMode consoleMode = consoleMode(commonPolicy.isConsoleEnabled(), context.getRunningMode() == RunningMode.ADMIN_ONLY);
-=======
 
         boolean consoleEnabled = HttpManagementResourceDefinition.CONSOLE_ENABLED.resolveModelAttribute(context, model).asBoolean();
         ConsoleMode consoleMode = ConsoleMode.CONSOLE;
@@ -155,7 +112,6 @@
             consoleMode = ConsoleMode.NO_CONSOLE;
         }
         NativeManagementServices.installManagementWorkerService(serviceTarget, context.getServiceRegistry(false));
->>>>>>> ae941ea1
 
         // Track active requests
         final ServiceName requestProcessorName = UndertowHttpManagementService.SERVICE_NAME.append("requests");
