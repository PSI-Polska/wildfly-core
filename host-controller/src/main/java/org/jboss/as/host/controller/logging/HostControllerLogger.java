--- conflicted
+++ resolved
@@ -1251,12 +1251,10 @@
     @Message(id = 168, value = "Socket binding group '%s' includes socket binding group '%s' and socket binding group '%s'. Both these socket binding groups define socket binding '%s', which is not supported")
     OperationFailedException socketBindingGroupIncludesSameSocketBinding(String socketBindingGroup, String include1, String include2, String child);
 
-<<<<<<< HEAD
-    @Message(id = 169, value = "The deprecated parameter %s has been set in addition to the current parameter %s but with different values")
-    OperationFailedException deprecatedAndCurrentParameterMismatch(String deprecated, String current);
-=======
     @Message(id = 169, value = "Reload into running mode is not supported with embedded host controller, admin-only=true must be specified.")
     OperationFailedException embeddedHostControllerRestartMustProvideAdminOnlyTrue();
->>>>>>> 0cbe27d8
+
+    @Message(id = 170, value = "The deprecated parameter %s has been set in addition to the current parameter %s but with different values")
+    OperationFailedException deprecatedAndCurrentParameterMismatch(String deprecated, String current);
 
 }